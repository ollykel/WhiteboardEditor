// -- standard library imports

use std::{
    env,
    process,
    sync::Arc,
    net::SocketAddr,
    collections::HashSet,
    collections::HashMap,
};

use futures::{
    lock::Mutex,
    SinkExt,
    StreamExt,
};

// -- third party imports

use tokio::sync::broadcast;
use warp::ws::{Message, WebSocket};
use warp::Filter;

use mongodb::{
    bson::{
        doc,
        oid::ObjectId
    },
    Collection
};

// -- local imports

use web_socket_server::*;

#[tokio::main]
async fn main() -> process::ExitCode {
    let port = 3000u16;
    let mongo_uri = match env::var("MONGO_URI") {
        Err(e) => {
            eprintln!("Could not find $MONGO_URI: {}", e);
            return process::ExitCode::FAILURE;
        },
        Ok(uri) => uri
    };
    let mongo_client = match connect_mongodb(mongo_uri.as_str()).await {
        Err(e) => {
            eprintln!("Could not connect to mongodb at {}: {}", &mongo_uri, e);
            return process::ExitCode::FAILURE;
        },
        Ok(client) => client
    };
    // broadcaster for initial whiteboard

    let connection_state_ref = Arc::new(ConnectionState{
        next_client_id: Mutex::new(0),
        mongo_client: mongo_client,
        program_state: ProgramState{
<<<<<<< HEAD
            whiteboard: Mutex::new(Whiteboard{
                id: 0,
                name: String::from("First Shared Whiteboard"),
                canvases: vec![
                    Canvas{
                        id: 0,
                        width: 512,
                        height: 512,
                        shapes: HashMap::<CanvasObjectIdType, ShapeModel>::new(),
                        next_shape_id: 0,
                        allowed_users: None, // None means open to all users
                    }
                ]
            }),
            active_clients: Mutex::new(HashMap::<ClientIdType, (String, String)>::new()),
=======
            whiteboards: Mutex::new(HashMap::new()),
            active_clients: Mutex::new(HashSet::<ClientIdType>::new())
>>>>>>> 9135eb4f
        }
    });

    let connection_state_ref_filter = warp::any().map({
        let connection_state_ref = Arc::clone(&connection_state_ref);
        move || Arc::clone(&connection_state_ref)
    });

    let ws_route = warp::path!("ws" / WhiteboardIdType)
        .and(warp::ws())
        .and(connection_state_ref_filter)
        .map(|wid: WhiteboardIdType, ws: warp::ws::Ws, connection_state_ref| {
            ws.on_upgrade(move |socket| handle_connection(socket, wid, connection_state_ref))
        });

    let addr: SocketAddr = ([0, 0, 0, 0], port).into();
    println!("Rust WebSocket server running at ws://{}", addr);
    warp::serve(ws_route).run(addr).await;

    process::ExitCode::SUCCESS
}// end async fn main()

async fn handle_connection(ws: WebSocket, whiteboard_id: WhiteboardIdType, connection_state_ref: Arc<ConnectionState>) {
    let (mut user_ws_tx, mut user_ws_rx) = ws.split();
    let current_client_id = {
        let mut next_client_id = connection_state_ref.next_client_id.lock().await;
        let client_id = *next_client_id;
        *next_client_id += 1;
        client_id
    };

    println!("New client: {}", current_client_id);

<<<<<<< HEAD
    // Send init message immediately
    {
        let whiteboard = connection_state_ref.program_state.whiteboard.lock().await;
=======
    let shared_whiteboard_entry : SharedWhiteboardEntry = {
        // - Fetch whiteboard identified by id from program state
        // - TODO: If not present, try to fetch from the database
        // - If no such whiteboard, send an individual error message and disconnect
        let mut whiteboards_by_id = connection_state_ref.program_state.whiteboards.lock().await;
        let whiteboard_res = whiteboards_by_id.get(&whiteboard_id);

        match &whiteboard_res {
            &None => {
                // Try to fetch whiteboard from the database.
                // If present, load into cache.
                // Otherwise, return (disconnect) early.
                let oid: ObjectId = match ObjectId::parse_str(&whiteboard_id) {
                    Err(e) => {
                        eprintln!("Couldn't parse ObjectId from {}: {}", whiteboard_id, e);

                        let err_msg = ServerSocketMessage::IndividualError {
                            client_id: current_client_id,
                            message: format!("Error fetching whiteboard {}", whiteboard_id)
                        };
                        
                        let _ = user_ws_tx.send(Message::text(serde_json::to_string(&err_msg).unwrap())).await;

                        return;
                    },
                    Ok(oid) => oid
                };

                let whiteboard_coll: Collection<WhiteboardMongoDBView> = match connection_state_ref
                    .mongo_client
                    .default_database() {
                        None => {
                            // No database specified in mongo uri
                            // Print error and disconnect early
                            eprintln!("Database connection error; could not fetch whiteboard - no default database defined in mongo uri");
                            let err_msg = ServerSocketMessage::IndividualError {
                                client_id: current_client_id,
                                message: format!("Error fetching whiteboard {}", whiteboard_id)
                            };
                            
                            let _ = user_ws_tx.send(Message::text(serde_json::to_string(&err_msg).unwrap())).await;

                            return;
                        },
                        Some(db) => db.collection::<WhiteboardMongoDBView>("whiteboards")
                };

                match whiteboard_coll.find_one(doc! { "_id": oid }).await {
                    Err(e) => {
                        // connection error: print and disconnect
                        eprintln!("Connection error; could not fetch whiteboard: {}", e);

                        let err_msg = ServerSocketMessage::IndividualError {
                            client_id: current_client_id,
                            message: format!("Error fetching whiteboard {}", whiteboard_id)
                        };
                        
                        let _ = user_ws_tx.send(Message::text(serde_json::to_string(&err_msg).unwrap())).await;

                        return;
                    },
                    Ok(res) => match &res {
                        None => {
                            // No such whiteboard; send individual error and disconnect
                            // IndividualError { client_id: ClientIdType, message: String },
                            let err_msg = ServerSocketMessage::IndividualError {
                                client_id: current_client_id,
                                message: format!("Whiteboard {} not found", whiteboard_id)
                            };
                            
                            let _ = user_ws_tx.send(Message::text(serde_json::to_string(&err_msg).unwrap())).await;

                            // trigger early disconnect
                            return;
                        },
                        Some(whiteboard_db_view) => {
                            // Create new reference to whiteboard
                            let whiteboard = whiteboard_db_view.to_whiteboard();
                            let whiteboard_id = whiteboard.id.clone();
                            let whiteboard_ref = Arc::new(Mutex::new(whiteboard));

                            // sender
                            // TODO: replace 100 with value from a config
                            let (tx, _rx) = broadcast::channel::<ServerSocketMessage>(100);
                            let shared_whiteboard_entry = SharedWhiteboardEntry {
                                whiteboard_ref: Arc::clone(&whiteboard_ref),
                                broadcaster: tx.clone()
                            };

                            // insert whiteboard into cache
                            whiteboards_by_id.insert(whiteboard_id, shared_whiteboard_entry.clone());

                            // return new shared whiteboard entry
                            shared_whiteboard_entry.clone()
                        }
                    }
                }
            },
            &Some(shared_whiteboard_entry) => shared_whiteboard_entry.clone()
        }
    };

    // -- subscribe to broadcaster
    let tx = shared_whiteboard_entry.broadcaster.clone();
    let mut rx = tx.subscribe();

    // -- create client state
    let client_state_ref = Arc::new(ClientState {
        client_id: current_client_id,
        whiteboard_ref: Arc::clone(&shared_whiteboard_entry.whiteboard_ref)
    });

    {
        // Add new client to active clients, notify other users that they have logged in
        let tx = tx.clone();
        let mut active_clients = connection_state_ref
            .program_state
            .active_clients.lock().await;

        active_clients.insert(current_client_id);
        tx.send(ServerSocketMessage::ClientLogin{
            client_id: current_client_id
        }).ok();
    }

    {
        // -- Send new client initialization message
        let whiteboard = shared_whiteboard_entry.whiteboard_ref.lock().await;

        let active_clients = connection_state_ref
            .program_state
            .active_clients.lock().await;

>>>>>>> 9135eb4f
        let init_msg = ServerSocketMessage::InitClient {
            client_id: current_client_id,
            whiteboard: whiteboard.to_client_view()
        };
        let _ = user_ws_tx.send(Message::text(serde_json::to_string(&init_msg).unwrap())).await;
    }

    let send_task = tokio::spawn(async move {
        while let Ok(msg) = rx.recv().await {
            if let ServerSocketMessage::IndividualError { client_id, .. } = msg {
                if client_id == current_client_id {
                    let json = serde_json::to_string(&msg).unwrap();
                    if user_ws_tx.send(Message::text(json)).await.is_err() {
                        break;
                    }
                }
            } else {
                let json = serde_json::to_string(&msg).unwrap();
                if user_ws_tx.send(Message::text(json)).await.is_err() {
                    break;
                }
            }
        }
    });

    let recv_task = tokio::spawn({
        let tx = tx.clone();
        let client_state_ref = Arc::clone(&client_state_ref);

        async move {
            while let Some(Ok(msg)) = user_ws_rx.next().await {
                println!("Client {} sent message ...", current_client_id);
                if let Ok(msg_s) = msg.to_str() {
                    println!("Raw message: {}", msg_s);

                    // Handle login message specifically
                    if let Ok(ClientSocketMessage::Login { user_id, username }) = serde_json::from_str(msg_s) {
                        println!("Login received - user_id: {}, username: {}", user_id, username);
                        
                        // Add to active_clients
                        {
                            let mut clients = connection_state_ref.program_state.active_clients.lock().await;
                            clients.insert(current_client_id, (user_id.clone(), username.clone()));
                        }

                        // Broadcast updated active users list
                        let users = {
                            let clients = connection_state_ref.program_state.active_clients.lock().await;
                            let mut seen = HashSet::new();
                            clients.values()
                                .filter(|(uid, _)| seen.insert(uid.clone()))
                                .map(|(uid, uname)| UserSummary { user_id: uid.clone(), username: uname.clone() })
                                .collect::<Vec<_>>()
                        };

                        connection_state_ref.tx.send(ServerSocketMessage::ActiveUsers { users }).ok();
                        continue; // Don't process login as a regular message
                    }

                    // Handle other messages
                    let resp = handle_client_message(
                        &client_state_ref,
                        msg_s
                    ).await;

                    if let Some(resp) = resp {
                        tx.send(resp).ok();
                    }
                }
            }
        }
    });

    tokio::select! {
        _ = send_task => {},
        _ = recv_task => {},
    }

    // Cleanup when client disconnects
    {
<<<<<<< HEAD
        let mut clients = connection_state_ref.program_state.active_clients.lock().await;
        clients.remove(&current_client_id);

        let users = {
            let mut seen = HashSet::new();
            clients.values()
                .filter(|(uid, _)| seen.insert(uid.clone()))
                .map(|(uid, uname)| UserSummary { user_id: uid.clone(), username: uname.clone() })
                .collect::<Vec<_>>()
        };

        connection_state_ref.tx.send(ServerSocketMessage::ActiveUsers { users }).ok();
=======
        // Add new client to active clients, notify other users that they have logged in
        let tx = tx.clone();
        let mut active_clients = connection_state_ref
            .program_state
            .active_clients.lock().await;

        active_clients.remove(&current_client_id);
        tx.send(ServerSocketMessage::ClientLogout{ client_id: current_client_id }).ok();
>>>>>>> 9135eb4f
    }

    println!("Client {} disconnected", current_client_id);
}<|MERGE_RESOLUTION|>--- conflicted
+++ resolved
@@ -56,26 +56,8 @@
         next_client_id: Mutex::new(0),
         mongo_client: mongo_client,
         program_state: ProgramState{
-<<<<<<< HEAD
-            whiteboard: Mutex::new(Whiteboard{
-                id: 0,
-                name: String::from("First Shared Whiteboard"),
-                canvases: vec![
-                    Canvas{
-                        id: 0,
-                        width: 512,
-                        height: 512,
-                        shapes: HashMap::<CanvasObjectIdType, ShapeModel>::new(),
-                        next_shape_id: 0,
-                        allowed_users: None, // None means open to all users
-                    }
-                ]
-            }),
+            whiteboards: Mutex::new(HashMap::new()),
             active_clients: Mutex::new(HashMap::<ClientIdType, (String, String)>::new()),
-=======
-            whiteboards: Mutex::new(HashMap::new()),
-            active_clients: Mutex::new(HashSet::<ClientIdType>::new())
->>>>>>> 9135eb4f
         }
     });
 
@@ -109,11 +91,6 @@
 
     println!("New client: {}", current_client_id);
 
-<<<<<<< HEAD
-    // Send init message immediately
-    {
-        let whiteboard = connection_state_ref.program_state.whiteboard.lock().await;
-=======
     let shared_whiteboard_entry : SharedWhiteboardEntry = {
         // - Fetch whiteboard identified by id from program state
         // - TODO: If not present, try to fetch from the database
@@ -226,28 +203,9 @@
         whiteboard_ref: Arc::clone(&shared_whiteboard_entry.whiteboard_ref)
     });
 
+    // Send init message immediately
     {
-        // Add new client to active clients, notify other users that they have logged in
-        let tx = tx.clone();
-        let mut active_clients = connection_state_ref
-            .program_state
-            .active_clients.lock().await;
-
-        active_clients.insert(current_client_id);
-        tx.send(ServerSocketMessage::ClientLogin{
-            client_id: current_client_id
-        }).ok();
-    }
-
-    {
-        // -- Send new client initialization message
         let whiteboard = shared_whiteboard_entry.whiteboard_ref.lock().await;
-
-        let active_clients = connection_state_ref
-            .program_state
-            .active_clients.lock().await;
-
->>>>>>> 9135eb4f
         let init_msg = ServerSocketMessage::InitClient {
             client_id: current_client_id,
             whiteboard: whiteboard.to_client_view()
@@ -328,7 +286,6 @@
 
     // Cleanup when client disconnects
     {
-<<<<<<< HEAD
         let mut clients = connection_state_ref.program_state.active_clients.lock().await;
         clients.remove(&current_client_id);
 
@@ -341,16 +298,6 @@
         };
 
         connection_state_ref.tx.send(ServerSocketMessage::ActiveUsers { users }).ok();
-=======
-        // Add new client to active clients, notify other users that they have logged in
-        let tx = tx.clone();
-        let mut active_clients = connection_state_ref
-            .program_state
-            .active_clients.lock().await;
-
-        active_clients.remove(&current_client_id);
-        tx.send(ServerSocketMessage::ClientLogout{ client_id: current_client_id }).ok();
->>>>>>> 9135eb4f
     }
 
     println!("Client {} disconnected", current_client_id);
