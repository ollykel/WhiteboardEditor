--- conflicted
+++ resolved
@@ -32,10 +32,9 @@
         tx: tx.clone(),
         next_client_id: Mutex::new(0),
         program_state: ProgramState{
-<<<<<<< HEAD
             whiteboards: Mutex::new(HashMap::from([
-                (0, Arc::new(Mutex::new(Whiteboard {
-                    id: 0,
+                (String::from("abcd"), Arc::new(Mutex::new(Whiteboard {
+                    id: String::from("abcd"),
                     name: String::from("First Shared Whiteboard"),
                     canvases: vec![
                         Canvas{
@@ -49,22 +48,6 @@
                     ]
                 })))
             ])),
-=======
-            whiteboard: Mutex::new(Whiteboard{
-                id: String::from("abcd"),
-                name: String::from("First Shared Whiteboard"),
-                canvases: vec![
-                    Canvas{
-                        id: 0,
-                        width: 512,
-                        height: 512,
-                        shapes: HashMap::<CanvasObjectIdType, ShapeModel>::new(),
-                        next_shape_id: 0,
-                        allowed_users: None, // None means open to all users
-                    }
-                ]
-            }),
->>>>>>> 3a08891d
             active_clients: Mutex::new(HashSet::<ClientIdType>::new())
         }
     });
