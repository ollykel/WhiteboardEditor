// -- standard library imports

use std::{
    sync::Arc,
    collections::{
        HashSet,
        HashMap,
    }
};

// -- third party imports

use futures::{
    lock::Mutex,
};

use tokio::sync::broadcast;
use serde::{Deserialize, Serialize};

use mongodb::{
    bson::{
        doc,
        oid::ObjectId
    },
    options::{
        ClientOptions,
        ServerApi,
        ServerApiVersion
    },
    Client
};

pub type ClientIdType = i32;
pub type CanvasIdType = i32;
pub type CanvasObjectIdType = i32;
pub type WhiteboardIdType = String;

#[derive(Debug, Clone, Serialize, Deserialize)]
#[serde(tag = "type", rename_all = "snake_case", rename_all_fields="camelCase")]
pub enum ShapeModel {
    Rect {
        x: f64,
        y: f64,
        width: f64,
        height: f64,
        stroke_width: f64,
        stroke_color: String,
        fill_color: String
    },
    Ellipse {
        id: Option<CanvasObjectIdType>,
        x: f64,
        y: f64,
        radius_x: f64,
        radius_y: f64,
        stroke_width: f64,
        stroke_color: String,
        fill_color: String
    },
    Vector {
        id: Option<CanvasObjectIdType>,
        points: Vec<f64>,
        stroke_width: f64,
        stroke_color: String
    },
}

#[derive(Debug, Clone, Serialize)]
#[serde(rename_all = "camelCase")]
pub struct UserSummary {
    pub user_id: String,
    pub username: String,
}

#[derive(Debug, Clone, Serialize, Deserialize)]
#[serde(rename_all = "camelCase")]
pub struct CanvasClientView {
    pub id: CanvasIdType,
    pub width: i32,
    pub height: i32,
    pub shapes: HashMap<CanvasObjectIdType, ShapeModel>,
    pub allowed_users: Vec<ObjectId>,
}

#[derive(Debug, Clone, Serialize, Deserialize)]
#[serde(rename_all = "camelCase")]
pub struct WhiteboardClientView {
    pub id: WhiteboardIdType,
    pub name: String,
    pub canvases: Vec<CanvasClientView>,
}

// === WhiteboardDiff =============================================================================
//
// Defines an atomic change to be made to the state of the Whiteboard.
//
// Largely overlaps with the ServerSocketMessage and ClientSocketMessage enums defined below.
//
// TODO: refactor ServerSocketMessage and ClientSocketMessage to incorporate WhiteboardDiff,
// instead of duplicating the given fields.
//
// ================================================================================================
#[derive(Debug, Clone, Serialize)]
#[serde(tag = "type", rename_all = "snake_case", rename_all_fields="camelCase")]
pub enum WhiteboardDiff {
    CreateCanvas { width: i32, height: i32 },
    CreateShapes { canvas_id: CanvasIdType, shapes: Vec<ShapeModel> },
    UpdateShapes { canvas_id: CanvasIdType, shapes: HashMap<String, ShapeModel> },
}

#[derive(Debug, Clone, Serialize)]
#[serde(tag = "type", rename_all = "snake_case", rename_all_fields = "camelCase")]
pub enum ServerSocketMessage {
    InitClient { client_id: ClientIdType, whiteboard: WhiteboardClientView },
    ActiveUsers { users: Vec<UserSummary>},
    CreateShapes { client_id: ClientIdType, canvas_id: CanvasIdType, shapes: HashMap<CanvasObjectIdType, ShapeModel> },
    UpdateShapes { client_id: ClientIdType, canvas_id: CanvasIdType, shapes: HashMap<String, ShapeModel> },
<<<<<<< HEAD
    CreateCanvas { client_id: ClientIdType, canvas_id: CanvasIdType, width: i32, height: i32, allowed_users: Vec<ObjectId> },
=======
    CreateCanvas { client_id: ClientIdType, canvas_id: CanvasIdType, width: u64, height: u64, allowed_users: Vec<ObjectId> },
    DeleteCanvases { client_id: ClientIdType, canvas_ids: Vec<CanvasIdType> },
>>>>>>> f36871c0
    IndividualError { client_id: ClientIdType, message: String },
    BroadcastError { message: String },
}

#[derive(Debug, Clone, Deserialize)]
#[serde(tag = "type", rename_all = "snake_case", rename_all_fields = "camelCase")]
pub enum ClientSocketMessage {
    CreateShapes { canvas_id: CanvasIdType, shapes: Vec<ShapeModel> },
    UpdateShapes { canvas_id: CanvasIdType, shapes: HashMap<String, ShapeModel> },
<<<<<<< HEAD
    CreateCanvas { width: i32, height: i32 },
=======
    CreateCanvas { width: u64, height: u64 },
    DeleteCanvases { canvas_ids: Vec<CanvasIdType> },
>>>>>>> f36871c0
    Login { user_id: String, username: String },
}

#[derive(Clone, Serialize, Deserialize)]
pub struct Canvas {
    pub id: CanvasIdType,
    pub width: i32,
    pub height: i32,
    pub shapes: HashMap<CanvasObjectIdType, ShapeModel>,
    pub next_shape_id: CanvasObjectIdType,
    pub allowed_users: Option<HashSet<ObjectId>>, // None = open to all
}

impl Canvas {
    pub fn to_client_view(&self) -> CanvasClientView {
        // At the moment, the client view is identical to the Canvas type itself, but this may not
        // always be the case.
        CanvasClientView {
            id: self.id,
            width: self.width,
            height: self.height,
            shapes: self.shapes.clone(),
            allowed_users: match &self.allowed_users {
                Some(set) => set.iter().copied().collect(),
                None => vec![], // empty array means open to all
            },
        }
    }// end pub fn to_client_view(&self) -> CanvasClientView
}

#[derive(Clone, Serialize, Deserialize)]
pub struct Whiteboard {
    pub id: WhiteboardIdType,
    pub name: String,
    pub canvases: HashMap<CanvasIdType, Canvas>,
    pub owner_id: String,
    pub shared_user_ids: Vec<String>,
}

impl Whiteboard {
    pub fn to_client_view(&self) -> WhiteboardClientView {
        // At the moment, the client view is identical to the Canvas type itself, but this may not
        // always be the case.
        WhiteboardClientView {
            id: self.id.clone(),
            name: self.name.clone(),
            canvases: self.canvases.iter()
                .map(|(_, c)| c.to_client_view())
                .collect()
        }
    }// end pub fn to_client_view(&self) -> CanvasClientView
}

// === SharedWhiteboardEntry ======================================================================
//
// Contains a Whiteboard's data plus necessary objects for managing user connections to the
// whiteboard, including the Sender.
//
// ================================================================================================
#[derive(Clone)]
pub struct SharedWhiteboardEntry {
    pub whiteboard_ref: Arc<Mutex<Whiteboard>>,
    pub whiteboard_id: ObjectId,
    pub broadcaster: broadcast::Sender<ServerSocketMessage>,
    pub active_clients: Arc<Mutex<HashMap<ClientIdType, UserSummary>>>,
    pub diffs: Arc<Mutex<Vec<WhiteboardDiff>>>,
}

#[derive(Clone, Debug, Serialize, Deserialize)]
pub struct CanvasMongoDBView {
    pub width: i32,
    pub height: i32,
    pub shapes: HashMap<String, ShapeModel>,
    pub allowed_users: Option<Vec<ObjectId>>
}

impl CanvasMongoDBView {
    pub fn to_canvas(&self, id: CanvasIdType) -> Canvas {
        let mut next_shape_id : CanvasObjectIdType = CanvasObjectIdType::MIN;
        let shapes : HashMap<CanvasObjectIdType, ShapeModel> = self.shapes.iter()
            .map(|(key, shape)| {
                match key.parse::<CanvasObjectIdType>() {
                    Err(_) => None,
                    Ok(key) => {
                        next_shape_id = CanvasObjectIdType::max(next_shape_id, key);

                        Some((key, shape.clone()))
                    }
                }
            })
            .filter(|val| val.is_some())
            .map(|val| val.unwrap())
            .collect();

        Canvas {
            id: id,
            width: self.width,
            height: self.height,
            shapes: shapes,
            next_shape_id: next_shape_id,
            allowed_users: match &self.allowed_users {
                None => None,
                Some(users) => Some(users.iter().map(|uid| uid.clone()).collect())
            }
        }
    }
}

#[derive(Clone, Debug, Serialize, Deserialize)]
pub struct WhiteboardMongoDBView {
    #[serde(rename = "_id")]
    pub id: ObjectId,
    pub name: String,
    pub canvases: Vec<CanvasMongoDBView>,
    #[serde(rename = "owner")]
    pub owner_id: ObjectId,
    #[serde(rename = "shared_users")]
    pub shared_user_ids: Vec<ObjectId>
}

impl WhiteboardMongoDBView {
    pub fn to_whiteboard(&self) -> Whiteboard {
        Whiteboard {
            id: self.id.to_string(),
            name: self.name.clone(),
            canvases: self.canvases.iter()
                .enumerate()
                .map(|(idx, db_view)| {
                    let canvas_id: CanvasIdType = idx.try_into().unwrap();
                    (canvas_id, db_view.to_canvas(canvas_id))
                })
                .collect(),
            owner_id: self.owner_id.to_string(),
            shared_user_ids: self.shared_user_ids.iter().map(|uid| uid.to_string()).collect()
        }
    }
}

// === Program State ==============================================================================
//
// Holds all program state that a web socket connection may need to manipulate.
//
// Encapsulating all program state in a single thread-safe object allows for efficient testing and
// passing of state between threads.
//
// ================================================================================================
pub struct ProgramState {
    pub whiteboards: Mutex<HashMap<WhiteboardIdType, SharedWhiteboardEntry>>,
}
// === ClientState ================================================================================
//
// Encapsulate all state a thread needs to handle a single client.
//
// ================================================================================================
pub struct ClientState {
    pub client_id: ClientIdType,
    pub whiteboard_ref: Arc<Mutex<Whiteboard>>,
    pub active_clients: Arc<Mutex<HashMap<ClientIdType, UserSummary>>>,
    pub diffs: Arc<Mutex<Vec<WhiteboardDiff>>>,
}

// === Connection State ===========================================================================
//
// Holds program state plus data necessary for broadcasting to clients and managing connections.
//
// ================================================================================================
pub struct ConnectionState {
    pub mongo_client: Client,
    pub next_client_id: Mutex<ClientIdType>,
    pub program_state: ProgramState,
}

// Handle raw messages from clients.
// Input parameter is a string to enable testing on all possible inputs.
// @param program_state         -- Current program state
// @param current_client_id     -- ID of sending client
// @param client_msg_s          -- Content of client message
// @return                      -- (Optional) Message to send to clients, if any
pub async fn handle_client_message(client_state: &ClientState, client_msg_s: &str) -> Option<ServerSocketMessage> {
    match serde_json::from_str::<ClientSocketMessage>(client_msg_s) {
        Ok(client_msg) => {
            println!("Received message from client {}", client_state.client_id);
            
            match client_msg {
                ClientSocketMessage::Login { user_id, username } => {
                    let mut clients = client_state.active_clients.lock().await;
                    clients.insert(
                        client_state.client_id,
                        UserSummary {
                            user_id: user_id.clone(),
                            username: username.clone(),
                        },
                    );

                    // Deduplicate by user_id
                    let mut seen = HashSet::new();
                    let users: Vec<UserSummary> = clients
                        .values()
                        .filter(|u| seen.insert(u.user_id.clone())) // only first occurences
                        .cloned() // turn &UserSummary into UserSummary
                        .collect();

                    Some(ServerSocketMessage::ActiveUsers { users })
                },
                ClientSocketMessage::CreateShapes{ canvas_id, ref shapes } => {
                    let mut whiteboard = client_state.whiteboard_ref.lock().await;
                    println!("Creating shape on canvas {} ...", canvas_id);

                    match whiteboard.canvases.get_mut(&canvas_id) {
                        None => {
                            // TODO: send an error handling message
                            todo!()
                        },
                        Some(canvas) => {
                            let mut new_shapes = HashMap::<CanvasObjectIdType, ShapeModel>::new();

                            // valid input: add to diffs
                            {
                                let mut diffs = client_state.diffs.lock().await;

                                diffs.push(WhiteboardDiff::CreateShapes{
                                    canvas_id: canvas_id,
                                    shapes: shapes.clone()
                                });
                            }

                            for shape in shapes.iter() {
                                let obj_id = canvas.next_shape_id;

                                new_shapes.insert(obj_id, shape.clone());
                                canvas.shapes.insert(obj_id, shape.clone());
                                canvas.next_shape_id += 1;
                            }// end for (idx, &mut shape) in new_shapes.iter_mut().enumerate()

                            Some(ServerSocketMessage::CreateShapes{
                                client_id: client_state.client_id,
                                canvas_id: canvas_id,
                                shapes: new_shapes
                            })
                        }
                    }
                },
                ClientSocketMessage::UpdateShapes{ canvas_id, ref shapes } => {
                    let mut whiteboard = client_state.whiteboard_ref.lock().await;
                    println!("Creating shape on canvas {} ...", canvas_id);

                    match whiteboard.canvases.get_mut(&canvas_id) {
                        None => {
                            // TODO: send an error handling message
                            todo!()
                        },
                        Some(canvas) => {
                            let mut new_shapes = shapes.clone();

                            // valid input: add to diffs
                            {
                                let mut diffs = client_state.diffs.lock().await;

                                diffs.push(WhiteboardDiff::UpdateShapes{
                                    canvas_id: canvas_id,
                                    shapes: shapes.clone()
                                });
                            }

                            for (obj_id_s, shape) in shapes.iter() {
                                match obj_id_s.parse::<CanvasObjectIdType>() {
                                    Ok(obj_id) => {
                                        if ! canvas.shapes.contains_key(&obj_id) {
                                            new_shapes.remove(obj_id_s);
                                        } else {
                                            canvas.shapes.insert(obj_id, shape.clone());
                                        }
                                    },
                                    Err(e) => {
                                        println!("Could not parse \"{}\" into object id: {}", obj_id_s, e);
                                    }
                                };
                            }// end for (&obj_id, &shape) in shapes.iter_mut()

                            Some(ServerSocketMessage::UpdateShapes{
                                client_id: client_state.client_id,
                                canvas_id: canvas_id,
                                shapes: new_shapes
                            })
                        }
                    }
                },
                ClientSocketMessage::CreateCanvas { width, height } => {
                    let mut whiteboard = client_state.whiteboard_ref.lock().await;
                    let new_canvas_id = whiteboard.canvases.len() as CanvasIdType;
                    let mut allowed = HashSet::<ObjectId>::new();

                    // Initialize new canvas with only current user allowed to edit
                    // TODO: actually fetch user's id from database
                    allowed.insert(ObjectId::new());

                    let allowed_users_vec = allowed.iter().copied().collect::<Vec<_>>();
                    
                    whiteboard.canvases.insert(
                        new_canvas_id,
                        Canvas{
                            id: new_canvas_id,
                            width: width,
                            height: height,
                            shapes: HashMap::<CanvasObjectIdType, ShapeModel>::new(),
                            next_shape_id: 0,
                            allowed_users: Some(allowed),
                        }
                    );


                    // valid input: add to diffs
                    {
                        let mut diffs = client_state.diffs.lock().await;

                        diffs.push(WhiteboardDiff::CreateCanvas{
                            width: width,
                            height: height
                        });
                    }

                    Some(ServerSocketMessage::CreateCanvas{
                        client_id: client_state.client_id,
                        canvas_id: new_canvas_id,
                        width: width,
                        height: height,
                        allowed_users: allowed_users_vec,
                    })
                },
                ClientSocketMessage::DeleteCanvases { canvas_ids } => {
                    let mut whiteboard = client_state.whiteboard_ref.lock().await;

                    // delete canvases identified by the given ids
                    for id in &canvas_ids {
                        whiteboard.canvases.remove(&id);
                    }// end for id in canvas_ids

                    Some(ServerSocketMessage::DeleteCanvases{
                        client_id: client_state.client_id,
                        canvas_ids: canvas_ids
                    })
                },
            }
        },
        Err(e) => {
            println!("ERROR: invalid client message: {}", client_msg_s);
            println!("Reason: {}", e);

            Some(ServerSocketMessage::IndividualError{
                client_id: client_state.client_id,
                message: String::from("invalid client message")
            })
        }
    }
}// end handle_client_message

pub async fn connect_mongodb(uri: &str) -> mongodb::error::Result<Client> {
    // Replace the placeholder with your Atlas connection string
    let mut client_options = ClientOptions::parse(uri).await?;

    // Set the server_api field of the client_options object to Stable API version 1
    let server_api = ServerApi::builder().version(ServerApiVersion::V1).build();
    client_options.server_api = Some(server_api);

    // Create a new client and connect to the server
    let client = Client::with_options(client_options)?;

    // Send a ping to confirm a successful connection
    client.database("admin").run_command(doc! { "ping": 1 }).await?;
    println!("Pinged your deployment. You successfully connected to MongoDB!");

    Ok(client)
}// end connect_mongodb

// -- Begin tests
#[cfg(test)]
mod tests {
    use super::*;

    #[tokio::test]
    async fn handle_invalid_client_message() {
        // not even valid json
        let test_client_id = 0;
        let client_msg_s = "This is not valid json";
        let client_state = ClientState {
            client_id: test_client_id,
            whiteboard_ref: Arc::new(Mutex::new(Whiteboard {
                id: String::from("abcd"),
                name: String::from("Test"),
                canvases: HashMap::new(),
                owner_id: String::from("aaaa"),
                shared_user_ids: vec![],
            })),
            active_clients: Arc::new(Mutex::new(HashMap::new())),
            diffs: Arc::new(Mutex::new(Vec::new())),
        };

        let resp = handle_client_message(&client_state, client_msg_s).await;

        match resp {
            None => panic!("Expected some client message, got None"),
            Some(server_msg) => match server_msg {
                ServerSocketMessage::IndividualError { client_id, .. } => {
                    if client_id != test_client_id {
                        panic!("Expected client_id = {}; got {}", test_client_id, client_id);
                    } else {
                        // success
                    }
                },
                _ => panic!("Expected ServerSocketMessage::IndividualError, got {:?}", server_msg)
            }
        };
    }
}<|MERGE_RESOLUTION|>--- conflicted
+++ resolved
@@ -115,12 +115,8 @@
     ActiveUsers { users: Vec<UserSummary>},
     CreateShapes { client_id: ClientIdType, canvas_id: CanvasIdType, shapes: HashMap<CanvasObjectIdType, ShapeModel> },
     UpdateShapes { client_id: ClientIdType, canvas_id: CanvasIdType, shapes: HashMap<String, ShapeModel> },
-<<<<<<< HEAD
-    CreateCanvas { client_id: ClientIdType, canvas_id: CanvasIdType, width: i32, height: i32, allowed_users: Vec<ObjectId> },
-=======
     CreateCanvas { client_id: ClientIdType, canvas_id: CanvasIdType, width: u64, height: u64, allowed_users: Vec<ObjectId> },
     DeleteCanvases { client_id: ClientIdType, canvas_ids: Vec<CanvasIdType> },
->>>>>>> f36871c0
     IndividualError { client_id: ClientIdType, message: String },
     BroadcastError { message: String },
 }
@@ -130,12 +126,8 @@
 pub enum ClientSocketMessage {
     CreateShapes { canvas_id: CanvasIdType, shapes: Vec<ShapeModel> },
     UpdateShapes { canvas_id: CanvasIdType, shapes: HashMap<String, ShapeModel> },
-<<<<<<< HEAD
-    CreateCanvas { width: i32, height: i32 },
-=======
     CreateCanvas { width: u64, height: u64 },
     DeleteCanvases { canvas_ids: Vec<CanvasIdType> },
->>>>>>> f36871c0
     Login { user_id: String, username: String },
 }
 
