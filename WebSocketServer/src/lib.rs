--- conflicted
+++ resolved
@@ -299,18 +299,12 @@
     #[tokio::test]
     async fn handle_invalid_client_message() {
         // not even valid json
-<<<<<<< HEAD
         let test_client_id = 0;
         let client_msg_s = "This is not valid json";
         let client_state = ClientState {
             client_id: test_client_id,
             whiteboard_ref: Arc::new(Mutex::new(Whiteboard {
-                id: 0,
-=======
-        let program_state = ProgramState{
-            whiteboard: Mutex::new(Whiteboard{
-                id: "abcd",
->>>>>>> 3a08891d
+                id: String::from("abcd"),
                 name: String::from("Test"),
                 canvases: vec![]
             }))
