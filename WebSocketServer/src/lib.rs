// -- standard library imports

use std::{
    sync::Arc,
    collections::{
        HashSet,
        HashMap,
    }
};

// -- third party imports

use futures::{
    lock::Mutex,
};

use tokio::sync::broadcast;
use serde::{Deserialize, Serialize};

use mongodb::{
    bson::{
        doc,
        oid::ObjectId
    },
    options::{
        ClientOptions,
        ServerApi,
        ServerApiVersion
    },
    Client
};

pub type ClientIdType = i32;
pub type CanvasIdType = i32;
pub type CanvasObjectIdType = i32;
pub type WhiteboardIdType = String;

#[derive(Debug, Clone, Serialize, Deserialize)]
#[serde(tag = "type", rename_all = "snake_case", rename_all_fields="camelCase")]
pub enum ShapeModel {
    Rect {
        x: f64,
        y: f64,
        width: f64,
        height: f64,
        stroke_width: f64,
        stroke_color: String,
        fill_color: String
    },
    Ellipse {
        id: Option<CanvasObjectIdType>,
        x: f64,
        y: f64,
        radius_x: f64,
        radius_y: f64,
        stroke_width: f64,
        stroke_color: String,
        fill_color: String
    },
    Vector {
        id: Option<CanvasObjectIdType>,
        points: Vec<f64>,
        stroke_width: f64,
        stroke_color: String
    },
}

#[derive(Debug, Clone, Serialize)]
#[serde(rename_all = "camelCase")]
pub struct UserSummary {
    pub user_id: String,
    pub username: String,
}

#[derive(Debug, Clone, Serialize, Deserialize)]
#[serde(rename_all = "camelCase")]
pub struct CanvasClientView {
    pub id: CanvasIdType,
<<<<<<< HEAD
    pub width: i32,
    pub height: i32,
=======
    pub width: u64,
    pub height: u64,
    pub name: String,
>>>>>>> a567ef04
    pub shapes: HashMap<CanvasObjectIdType, ShapeModel>,
    pub allowed_users: Vec<ObjectId>,
}

#[derive(Debug, Clone, Serialize, Deserialize)]
#[serde(rename_all = "camelCase")]
pub struct WhiteboardClientView {
    pub id: WhiteboardIdType,
    pub name: String,
    pub canvases: Vec<CanvasClientView>,
}

// === WhiteboardDiff =============================================================================
//
// Defines an atomic change to be made to the state of the Whiteboard.
//
// Largely overlaps with the ServerSocketMessage and ClientSocketMessage enums defined below.
//
// TODO: refactor ServerSocketMessage and ClientSocketMessage to incorporate WhiteboardDiff,
// instead of duplicating the given fields.
//
// ================================================================================================
#[derive(Debug, Clone, Serialize)]
#[serde(tag = "type", rename_all = "snake_case", rename_all_fields="camelCase")]
pub enum WhiteboardDiff {
    CreateCanvas { width: i32, height: i32 },
    CreateShapes { canvas_id: CanvasIdType, shapes: Vec<ShapeModel> },
    UpdateShapes { canvas_id: CanvasIdType, shapes: HashMap<String, ShapeModel> },
}

#[derive(Debug, Clone, Serialize)]
#[serde(tag = "type", rename_all = "snake_case", rename_all_fields = "camelCase")]
pub enum ServerSocketMessage {
    InitClient { client_id: ClientIdType, whiteboard: WhiteboardClientView },
    ActiveUsers { users: Vec<UserSummary>},
    CreateShapes { client_id: ClientIdType, canvas_id: CanvasIdType, shapes: HashMap<CanvasObjectIdType, ShapeModel> },
    UpdateShapes { client_id: ClientIdType, canvas_id: CanvasIdType, shapes: HashMap<String, ShapeModel> },
    CreateCanvas { client_id: ClientIdType, canvas_id: CanvasIdType, width: u64, height: u64, name: String, allowed_users: Vec<ObjectId> },
    DeleteCanvases { client_id: ClientIdType, canvas_ids: Vec<CanvasIdType> },
    IndividualError { client_id: ClientIdType, message: String },
    BroadcastError { message: String },
}

#[derive(Debug, Clone, Deserialize)]
#[serde(tag = "type", rename_all = "snake_case", rename_all_fields = "camelCase")]
pub enum ClientSocketMessage {
    CreateShapes { canvas_id: CanvasIdType, shapes: Vec<ShapeModel> },
    UpdateShapes { canvas_id: CanvasIdType, shapes: HashMap<String, ShapeModel> },
    CreateCanvas { width: u64, height: u64, name: String },
    DeleteCanvases { canvas_ids: Vec<CanvasIdType> },
    Login { user_id: String, username: String },
}

#[derive(Clone, Serialize, Deserialize)]
pub struct Canvas {
    pub id: CanvasIdType,
<<<<<<< HEAD
    pub width: i32,
    pub height: i32,
=======
    pub width: u64,
    pub height: u64,
    pub name: String,
>>>>>>> a567ef04
    pub shapes: HashMap<CanvasObjectIdType, ShapeModel>,
    pub next_shape_id: CanvasObjectIdType,
    pub allowed_users: Option<HashSet<ObjectId>>, // None = open to all
}

impl Canvas {
    pub fn to_client_view(&self) -> CanvasClientView {
        // At the moment, the client view is identical to the Canvas type itself, but this may not
        // always be the case.
        CanvasClientView {
            id: self.id,
            width: self.width,
            height: self.height,
            name: self.name.clone(),
            shapes: self.shapes.clone(),
            allowed_users: match &self.allowed_users {
                Some(set) => set.iter().copied().collect(),
                None => vec![], // empty array means open to all
            },
        }
    }// end pub fn to_client_view(&self) -> CanvasClientView
}

#[derive(Clone, Serialize, Deserialize)]
pub struct Whiteboard {
    pub id: WhiteboardIdType,
    pub name: String,
    pub canvases: HashMap<CanvasIdType, Canvas>,
    pub owner_id: String,
    pub shared_user_ids: Vec<String>,
}

impl Whiteboard {
    pub fn to_client_view(&self) -> WhiteboardClientView {
        // At the moment, the client view is identical to the Canvas type itself, but this may not
        // always be the case.
        WhiteboardClientView {
            id: self.id.clone(),
            name: self.name.clone(),
            canvases: self.canvases.iter()
                .map(|(_, c)| c.to_client_view())
                .collect()
        }
    }// end pub fn to_client_view(&self) -> CanvasClientView
}

// === SharedWhiteboardEntry ======================================================================
//
// Contains a Whiteboard's data plus necessary objects for managing user connections to the
// whiteboard, including the Sender.
//
// ================================================================================================
#[derive(Clone)]
pub struct SharedWhiteboardEntry {
    pub whiteboard_ref: Arc<Mutex<Whiteboard>>,
    pub whiteboard_id: ObjectId,
    pub broadcaster: broadcast::Sender<ServerSocketMessage>,
    pub active_clients: Arc<Mutex<HashMap<ClientIdType, UserSummary>>>,
    pub diffs: Arc<Mutex<Vec<WhiteboardDiff>>>,
}

#[derive(Clone, Debug, Serialize, Deserialize)]
pub struct CanvasMongoDBView {
<<<<<<< HEAD
    pub width: i32,
    pub height: i32,
=======
    pub width: u64,
    pub height: u64,
    pub name: String,
>>>>>>> a567ef04
    pub shapes: HashMap<String, ShapeModel>,
    pub allowed_users: Option<Vec<ObjectId>>
}

impl CanvasMongoDBView {
    pub fn to_canvas(&self, id: CanvasIdType) -> Canvas {
        let mut next_shape_id : CanvasObjectIdType = CanvasObjectIdType::MIN;
        let shapes : HashMap<CanvasObjectIdType, ShapeModel> = self.shapes.iter()
            .map(|(key, shape)| {
                match key.parse::<CanvasObjectIdType>() {
                    Err(_) => None,
                    Ok(key) => {
                        next_shape_id = CanvasObjectIdType::max(next_shape_id, key);

                        Some((key, shape.clone()))
                    }
                }
            })
            .filter(|val| val.is_some())
            .map(|val| val.unwrap())
            .collect();

        Canvas {
            id: id,
            width: self.width,
            height: self.height,
            name: self.name.clone(),
            shapes: shapes,
            next_shape_id: next_shape_id,
            allowed_users: match &self.allowed_users {
                None => None,
                Some(users) => Some(users.iter().map(|uid| uid.clone()).collect())
            }
        }
    }
}

#[derive(Clone, Debug, Serialize, Deserialize)]
pub struct WhiteboardMongoDBView {
    #[serde(rename = "_id")]
    pub id: ObjectId,
    pub name: String,
    pub canvases: Vec<CanvasMongoDBView>,
    #[serde(rename = "owner")]
    pub owner_id: ObjectId,
    #[serde(rename = "shared_users")]
    pub shared_user_ids: Vec<ObjectId>
}

impl WhiteboardMongoDBView {
    pub fn to_whiteboard(&self) -> Whiteboard {
        Whiteboard {
            id: self.id.to_string(),
            name: self.name.clone(),
            canvases: self.canvases.iter()
                .enumerate()
                .map(|(idx, db_view)| {
                    let canvas_id: CanvasIdType = idx.try_into().unwrap();
                    (canvas_id, db_view.to_canvas(canvas_id))
                })
                .collect(),
            owner_id: self.owner_id.to_string(),
            shared_user_ids: self.shared_user_ids.iter().map(|uid| uid.to_string()).collect()
        }
    }
}

// === Program State ==============================================================================
//
// Holds all program state that a web socket connection may need to manipulate.
//
// Encapsulating all program state in a single thread-safe object allows for efficient testing and
// passing of state between threads.
//
// ================================================================================================
pub struct ProgramState {
    pub whiteboards: Mutex<HashMap<WhiteboardIdType, SharedWhiteboardEntry>>,
}
// === ClientState ================================================================================
//
// Encapsulate all state a thread needs to handle a single client.
//
// ================================================================================================
pub struct ClientState {
    pub client_id: ClientIdType,
    pub whiteboard_ref: Arc<Mutex<Whiteboard>>,
    pub active_clients: Arc<Mutex<HashMap<ClientIdType, UserSummary>>>,
    pub diffs: Arc<Mutex<Vec<WhiteboardDiff>>>,
}

// === Connection State ===========================================================================
//
// Holds program state plus data necessary for broadcasting to clients and managing connections.
//
// ================================================================================================
pub struct ConnectionState {
    pub mongo_client: Client,
    pub next_client_id: Mutex<ClientIdType>,
    pub program_state: ProgramState,
}

// Handle raw messages from clients.
// Input parameter is a string to enable testing on all possible inputs.
// @param program_state         -- Current program state
// @param current_client_id     -- ID of sending client
// @param client_msg_s          -- Content of client message
// @return                      -- (Optional) Message to send to clients, if any
pub async fn handle_client_message(client_state: &ClientState, client_msg_s: &str) -> Option<ServerSocketMessage> {
    match serde_json::from_str::<ClientSocketMessage>(client_msg_s) {
        Ok(client_msg) => {
            println!("Received message from client {}", client_state.client_id);
            
            match client_msg {
                ClientSocketMessage::Login { user_id, username } => {
                    let mut clients = client_state.active_clients.lock().await;
                    clients.insert(
                        client_state.client_id,
                        UserSummary {
                            user_id: user_id.clone(),
                            username: username.clone(),
                        },
                    );

                    // Deduplicate by user_id
                    let mut seen = HashSet::new();
                    let users: Vec<UserSummary> = clients
                        .values()
                        .filter(|u| seen.insert(u.user_id.clone())) // only first occurences
                        .cloned() // turn &UserSummary into UserSummary
                        .collect();

                    Some(ServerSocketMessage::ActiveUsers { users })
                },
                ClientSocketMessage::CreateShapes{ canvas_id, ref shapes } => {
                    let mut whiteboard = client_state.whiteboard_ref.lock().await;
                    println!("Creating shape on canvas {} ...", canvas_id);

                    match whiteboard.canvases.get_mut(&canvas_id) {
                        None => {
                            // TODO: send an error handling message
                            todo!()
                        },
                        Some(canvas) => {
                            let mut new_shapes = HashMap::<CanvasObjectIdType, ShapeModel>::new();

                            // valid input: add to diffs
                            {
                                let mut diffs = client_state.diffs.lock().await;

                                diffs.push(WhiteboardDiff::CreateShapes{
                                    canvas_id: canvas_id,
                                    shapes: shapes.clone()
                                });
                            }

                            for shape in shapes.iter() {
                                let obj_id = canvas.next_shape_id;

                                new_shapes.insert(obj_id, shape.clone());
                                canvas.shapes.insert(obj_id, shape.clone());
                                canvas.next_shape_id += 1;
                            }// end for (idx, &mut shape) in new_shapes.iter_mut().enumerate()

                            Some(ServerSocketMessage::CreateShapes{
                                client_id: client_state.client_id,
                                canvas_id: canvas_id,
                                shapes: new_shapes
                            })
                        }
                    }
                },
                ClientSocketMessage::UpdateShapes{ canvas_id, ref shapes } => {
                    let mut whiteboard = client_state.whiteboard_ref.lock().await;
                    println!("Creating shape on canvas {} ...", canvas_id);

                    match whiteboard.canvases.get_mut(&canvas_id) {
                        None => {
                            // TODO: send an error handling message
                            todo!()
                        },
                        Some(canvas) => {
                            let mut new_shapes = shapes.clone();

                            // valid input: add to diffs
                            {
                                let mut diffs = client_state.diffs.lock().await;

                                diffs.push(WhiteboardDiff::UpdateShapes{
                                    canvas_id: canvas_id,
                                    shapes: shapes.clone()
                                });
                            }

                            for (obj_id_s, shape) in shapes.iter() {
                                match obj_id_s.parse::<CanvasObjectIdType>() {
                                    Ok(obj_id) => {
                                        if ! canvas.shapes.contains_key(&obj_id) {
                                            new_shapes.remove(obj_id_s);
                                        } else {
                                            canvas.shapes.insert(obj_id, shape.clone());
                                        }
                                    },
                                    Err(e) => {
                                        println!("Could not parse \"{}\" into object id: {}", obj_id_s, e);
                                    }
                                };
                            }// end for (&obj_id, &shape) in shapes.iter_mut()

                            Some(ServerSocketMessage::UpdateShapes{
                                client_id: client_state.client_id,
                                canvas_id: canvas_id,
                                shapes: new_shapes
                            })
                        }
                    }
                },
                ClientSocketMessage::CreateCanvas { width, height, name } => {
                    let mut whiteboard = client_state.whiteboard_ref.lock().await;
                    let new_canvas_id = whiteboard.canvases.len() as CanvasIdType;
                    let mut allowed = HashSet::<ObjectId>::new();

                    // Initialize new canvas with only current user allowed to edit
                    // TODO: actually fetch user's id from database
                    allowed.insert(ObjectId::new());

                    let allowed_users_vec = allowed.iter().copied().collect::<Vec<_>>();
                    
                    whiteboard.canvases.insert(
                        new_canvas_id,
                        Canvas{
                            id: new_canvas_id,
                            width: width,
                            height: height,
                            name: name.clone(),
                            shapes: HashMap::<CanvasObjectIdType, ShapeModel>::new(),
                            next_shape_id: 0,
                            allowed_users: Some(allowed),
                        }
                    );


                    // valid input: add to diffs
                    {
                        let mut diffs = client_state.diffs.lock().await;

                        diffs.push(WhiteboardDiff::CreateCanvas{
                            width: width,
                            height: height
                        });
                    }

                    Some(ServerSocketMessage::CreateCanvas{
                        client_id: client_state.client_id,
                        canvas_id: new_canvas_id,
                        width: width,
                        height: height,
                        name: name.clone(),
                        allowed_users: allowed_users_vec,
                    })
                },
                ClientSocketMessage::DeleteCanvases { canvas_ids } => {
                    let mut whiteboard = client_state.whiteboard_ref.lock().await;

                    // delete canvases identified by the given ids
                    for id in &canvas_ids {
                        whiteboard.canvases.remove(&id);
                    }// end for id in canvas_ids

                    Some(ServerSocketMessage::DeleteCanvases{
                        client_id: client_state.client_id,
                        canvas_ids: canvas_ids
                    })
                },
            }
        },
        Err(e) => {
            println!("ERROR: invalid client message: {}", client_msg_s);
            println!("Reason: {}", e);

            Some(ServerSocketMessage::IndividualError{
                client_id: client_state.client_id,
                message: String::from("invalid client message")
            })
        }
    }
}// end handle_client_message

pub async fn connect_mongodb(uri: &str) -> mongodb::error::Result<Client> {
    // Replace the placeholder with your Atlas connection string
    let mut client_options = ClientOptions::parse(uri).await?;

    // Set the server_api field of the client_options object to Stable API version 1
    let server_api = ServerApi::builder().version(ServerApiVersion::V1).build();
    client_options.server_api = Some(server_api);

    // Create a new client and connect to the server
    let client = Client::with_options(client_options)?;

    // Send a ping to confirm a successful connection
    client.database("admin").run_command(doc! { "ping": 1 }).await?;
    println!("Pinged your deployment. You successfully connected to MongoDB!");

    Ok(client)
}// end connect_mongodb

// -- Begin tests
#[cfg(test)]
mod tests {
    use super::*;

    #[tokio::test]
    async fn handle_invalid_client_message() {
        // not even valid json
        let test_client_id = 0;
        let client_msg_s = "This is not valid json";
        let client_state = ClientState {
            client_id: test_client_id,
            whiteboard_ref: Arc::new(Mutex::new(Whiteboard {
                id: String::from("abcd"),
                name: String::from("Test"),
                canvases: HashMap::new(),
                owner_id: String::from("aaaa"),
                shared_user_ids: vec![],
            })),
            active_clients: Arc::new(Mutex::new(HashMap::new())),
            diffs: Arc::new(Mutex::new(Vec::new())),
        };

        let resp = handle_client_message(&client_state, client_msg_s).await;

        match resp {
            None => panic!("Expected some client message, got None"),
            Some(server_msg) => match server_msg {
                ServerSocketMessage::IndividualError { client_id, .. } => {
                    if client_id != test_client_id {
                        panic!("Expected client_id = {}; got {}", test_client_id, client_id);
                    } else {
                        // success
                    }
                },
                _ => panic!("Expected ServerSocketMessage::IndividualError, got {:?}", server_msg)
            }
        };
    }
}<|MERGE_RESOLUTION|>--- conflicted
+++ resolved
@@ -76,14 +76,9 @@
 #[serde(rename_all = "camelCase")]
 pub struct CanvasClientView {
     pub id: CanvasIdType,
-<<<<<<< HEAD
-    pub width: i32,
-    pub height: i32,
-=======
     pub width: u64,
     pub height: u64,
     pub name: String,
->>>>>>> a567ef04
     pub shapes: HashMap<CanvasObjectIdType, ShapeModel>,
     pub allowed_users: Vec<ObjectId>,
 }
@@ -94,24 +89,6 @@
     pub id: WhiteboardIdType,
     pub name: String,
     pub canvases: Vec<CanvasClientView>,
-}
-
-// === WhiteboardDiff =============================================================================
-//
-// Defines an atomic change to be made to the state of the Whiteboard.
-//
-// Largely overlaps with the ServerSocketMessage and ClientSocketMessage enums defined below.
-//
-// TODO: refactor ServerSocketMessage and ClientSocketMessage to incorporate WhiteboardDiff,
-// instead of duplicating the given fields.
-//
-// ================================================================================================
-#[derive(Debug, Clone, Serialize)]
-#[serde(tag = "type", rename_all = "snake_case", rename_all_fields="camelCase")]
-pub enum WhiteboardDiff {
-    CreateCanvas { width: i32, height: i32 },
-    CreateShapes { canvas_id: CanvasIdType, shapes: Vec<ShapeModel> },
-    UpdateShapes { canvas_id: CanvasIdType, shapes: HashMap<String, ShapeModel> },
 }
 
 #[derive(Debug, Clone, Serialize)]
@@ -140,14 +117,9 @@
 #[derive(Clone, Serialize, Deserialize)]
 pub struct Canvas {
     pub id: CanvasIdType,
-<<<<<<< HEAD
-    pub width: i32,
-    pub height: i32,
-=======
     pub width: u64,
     pub height: u64,
     pub name: String,
->>>>>>> a567ef04
     pub shapes: HashMap<CanvasObjectIdType, ShapeModel>,
     pub next_shape_id: CanvasObjectIdType,
     pub allowed_users: Option<HashSet<ObjectId>>, // None = open to all
@@ -203,22 +175,15 @@
 #[derive(Clone)]
 pub struct SharedWhiteboardEntry {
     pub whiteboard_ref: Arc<Mutex<Whiteboard>>,
-    pub whiteboard_id: ObjectId,
     pub broadcaster: broadcast::Sender<ServerSocketMessage>,
     pub active_clients: Arc<Mutex<HashMap<ClientIdType, UserSummary>>>,
-    pub diffs: Arc<Mutex<Vec<WhiteboardDiff>>>,
 }
 
 #[derive(Clone, Debug, Serialize, Deserialize)]
 pub struct CanvasMongoDBView {
-<<<<<<< HEAD
-    pub width: i32,
-    pub height: i32,
-=======
     pub width: u64,
     pub height: u64,
     pub name: String,
->>>>>>> a567ef04
     pub shapes: HashMap<String, ShapeModel>,
     pub allowed_users: Option<Vec<ObjectId>>
 }
@@ -297,6 +262,7 @@
 pub struct ProgramState {
     pub whiteboards: Mutex<HashMap<WhiteboardIdType, SharedWhiteboardEntry>>,
 }
+
 // === ClientState ================================================================================
 //
 // Encapsulate all state a thread needs to handle a single client.
@@ -306,7 +272,6 @@
     pub client_id: ClientIdType,
     pub whiteboard_ref: Arc<Mutex<Whiteboard>>,
     pub active_clients: Arc<Mutex<HashMap<ClientIdType, UserSummary>>>,
-    pub diffs: Arc<Mutex<Vec<WhiteboardDiff>>>,
 }
 
 // === Connection State ===========================================================================
@@ -364,16 +329,6 @@
                         Some(canvas) => {
                             let mut new_shapes = HashMap::<CanvasObjectIdType, ShapeModel>::new();
 
-                            // valid input: add to diffs
-                            {
-                                let mut diffs = client_state.diffs.lock().await;
-
-                                diffs.push(WhiteboardDiff::CreateShapes{
-                                    canvas_id: canvas_id,
-                                    shapes: shapes.clone()
-                                });
-                            }
-
                             for shape in shapes.iter() {
                                 let obj_id = canvas.next_shape_id;
 
@@ -401,16 +356,6 @@
                         },
                         Some(canvas) => {
                             let mut new_shapes = shapes.clone();
-
-                            // valid input: add to diffs
-                            {
-                                let mut diffs = client_state.diffs.lock().await;
-
-                                diffs.push(WhiteboardDiff::UpdateShapes{
-                                    canvas_id: canvas_id,
-                                    shapes: shapes.clone()
-                                });
-                            }
 
                             for (obj_id_s, shape) in shapes.iter() {
                                 match obj_id_s.parse::<CanvasObjectIdType>() {
@@ -458,17 +403,6 @@
                             allowed_users: Some(allowed),
                         }
                     );
-
-
-                    // valid input: add to diffs
-                    {
-                        let mut diffs = client_state.diffs.lock().await;
-
-                        diffs.push(WhiteboardDiff::CreateCanvas{
-                            width: width,
-                            height: height
-                        });
-                    }
 
                     Some(ServerSocketMessage::CreateCanvas{
                         client_id: client_state.client_id,
@@ -544,7 +478,6 @@
                 shared_user_ids: vec![],
             })),
             active_clients: Arc::new(Mutex::new(HashMap::new())),
-            diffs: Arc::new(Mutex::new(Vec::new())),
         };
 
         let resp = handle_client_message(&client_state, client_msg_s).await;
