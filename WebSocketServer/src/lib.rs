--- conflicted
+++ resolved
@@ -97,12 +97,8 @@
     ActiveUsers { users: Vec<UserSummary>},
     CreateShapes { client_id: ClientIdType, canvas_id: CanvasIdType, shapes: HashMap<CanvasObjectIdType, ShapeModel> },
     UpdateShapes { client_id: ClientIdType, canvas_id: CanvasIdType, shapes: HashMap<String, ShapeModel> },
-<<<<<<< HEAD
-    CreateCanvas { client_id: ClientIdType, canvas_id: CanvasIdType, width: u64, height: u64, allowed_users: Vec<ClientIdType> },
+    CreateCanvas { client_id: ClientIdType, canvas_id: CanvasIdType, width: u64, height: u64, allowed_users: Vec<ObjectId> },
     DeleteCanvases { client_id: ClientIdType, canvas_ids: Vec<CanvasIdType> },
-=======
-    CreateCanvas { client_id: ClientIdType, canvas_id: CanvasIdType, width: u64, height: u64, allowed_users: Vec<ObjectId> },
->>>>>>> 23f0717a
     IndividualError { client_id: ClientIdType, message: String },
     BroadcastError { message: String },
 }
@@ -113,11 +109,8 @@
     CreateShapes { canvas_id: CanvasIdType, shapes: Vec<ShapeModel> },
     UpdateShapes { canvas_id: CanvasIdType, shapes: HashMap<String, ShapeModel> },
     CreateCanvas { width: u64, height: u64 },
-<<<<<<< HEAD
-    DeleteCanvases { canvas_ids: Vec<CanvasIdType> }
-=======
+    DeleteCanvases { canvas_ids: Vec<CanvasIdType> },
     Login { user_id: String, username: String },
->>>>>>> 23f0717a
 }
 
 #[derive(Clone, Serialize, Deserialize)]
@@ -151,13 +144,9 @@
 pub struct Whiteboard {
     pub id: WhiteboardIdType,
     pub name: String,
-<<<<<<< HEAD
     pub canvases: HashMap<CanvasIdType, Canvas>,
-=======
-    pub canvases: Vec<Canvas>,
     pub owner_id: String,
     pub shared_user_ids: Vec<String>,
->>>>>>> 23f0717a
 }
 
 impl Whiteboard {
@@ -245,7 +234,10 @@
             name: self.name.clone(),
             canvases: self.canvases.iter()
                 .enumerate()
-                .map(|(idx, db_view)| db_view.to_canvas(idx.try_into().unwrap()))
+                .map(|(idx, db_view)| {
+                    let canvas_id: CanvasIdType = idx.try_into().unwrap();
+                    (canvas_id, db_view.to_canvas(canvas_id))
+                })
                 .collect(),
             owner_id: self.owner_id.to_string(),
             shared_user_ids: self.shared_user_ids.iter().map(|uid| uid.to_string()).collect()
@@ -410,7 +402,7 @@
                     })
                 },
                 ClientSocketMessage::DeleteCanvases { canvas_ids } => {
-                    let mut whiteboard = program_state.whiteboard.lock().await;
+                    let mut whiteboard = client_state.whiteboard_ref.lock().await;
 
                     // delete canvases identified by the given ids
                     for id in &canvas_ids {
@@ -418,7 +410,7 @@
                     }// end for id in canvas_ids
 
                     Some(ServerSocketMessage::DeleteCanvases{
-                        client_id: current_client_id,
+                        client_id: client_state.client_id,
                         canvas_ids: canvas_ids
                     })
                 },
@@ -462,17 +454,6 @@
     #[tokio::test]
     async fn handle_invalid_client_message() {
         // not even valid json
-<<<<<<< HEAD
-        let program_state = ProgramState{
-            whiteboard: Mutex::new(Whiteboard{
-                id: 0,
-                name: String::from("Test"),
-                canvases: HashMap::new()
-            }),
-            active_clients: Mutex::new(HashSet::new())
-        };
-=======
->>>>>>> 23f0717a
         let test_client_id = 0;
         let client_msg_s = "This is not valid json";
         let client_state = ClientState {
@@ -480,7 +461,7 @@
             whiteboard_ref: Arc::new(Mutex::new(Whiteboard {
                 id: String::from("abcd"),
                 name: String::from("Test"),
-                canvases: vec![],
+                canvases: HashMap::new(),
                 owner_id: String::from("aaaa"),
                 shared_user_ids: vec![],
             }))
