import { Routes, Route } from 'react-router';
import { QueryClient, QueryClientProvider } from '@tanstack/react-query';

import Dashboard from './pages/Dashboard';
import Whiteboard from './pages/Whiteboard';
import UserAuth from './pages/UserAuth';
<<<<<<< HEAD
import { Routes, Route } from 'react-router';
import { AuthProvider } from './AuthContext';
=======
>>>>>>> 74cccfab

const App = () => {
  const queryClient = new QueryClient();

  return (
<<<<<<< HEAD
    <AuthProvider>
      <Routes>
        <Route path="/" element={<Dashboard />} />
        <Route path="/dashboard" element={<Dashboard />} />
        <Route path="/login" element={<UserAuth action="login"/>} />
        <Route path="/signup" element={<UserAuth action="signup"/>} />
        <Route path="/whiteboard/new" element={<Whiteboard />} />
      </Routes>
    </AuthProvider>
=======
    <div>
      <QueryClientProvider client={queryClient}>
        <Routes>
          <Route path="/" element={<Dashboard />} />
          <Route path="/dashboard" element={<Dashboard />} />
          <Route path="/login" element={<UserAuth action="login"/>} />
          <Route path="/signup" element={<UserAuth action="signup"/>} />
          <Route path="/whiteboard/new" element={<Whiteboard />} />
        </Routes>
      </QueryClientProvider>
    </div>
>>>>>>> 74cccfab
  );
};

export default App<|MERGE_RESOLUTION|>--- conflicted
+++ resolved
@@ -4,39 +4,25 @@
 import Dashboard from './pages/Dashboard';
 import Whiteboard from './pages/Whiteboard';
 import UserAuth from './pages/UserAuth';
-<<<<<<< HEAD
-import { Routes, Route } from 'react-router';
 import { AuthProvider } from './AuthContext';
-=======
->>>>>>> 74cccfab
 
 const App = () => {
   const queryClient = new QueryClient();
 
   return (
-<<<<<<< HEAD
-    <AuthProvider>
-      <Routes>
-        <Route path="/" element={<Dashboard />} />
-        <Route path="/dashboard" element={<Dashboard />} />
-        <Route path="/login" element={<UserAuth action="login"/>} />
-        <Route path="/signup" element={<UserAuth action="signup"/>} />
-        <Route path="/whiteboard/new" element={<Whiteboard />} />
-      </Routes>
-    </AuthProvider>
-=======
     <div>
-      <QueryClientProvider client={queryClient}>
-        <Routes>
-          <Route path="/" element={<Dashboard />} />
-          <Route path="/dashboard" element={<Dashboard />} />
-          <Route path="/login" element={<UserAuth action="login"/>} />
-          <Route path="/signup" element={<UserAuth action="signup"/>} />
-          <Route path="/whiteboard/new" element={<Whiteboard />} />
-        </Routes>
-      </QueryClientProvider>
+      <AuthProvider>
+        <QueryClientProvider client={queryClient}>
+          <Routes>
+            <Route path="/" element={<Dashboard />} />
+            <Route path="/dashboard" element={<Dashboard />} />
+            <Route path="/login" element={<UserAuth action="login"/>} />
+            <Route path="/signup" element={<UserAuth action="signup"/>} />
+            <Route path="/whiteboard/new" element={<Whiteboard />} />
+          </Routes>
+        </QueryClientProvider>
+      </AuthProvider>
     </div>
->>>>>>> 74cccfab
   );
 };
 
