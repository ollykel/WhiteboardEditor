--- conflicted
+++ resolved
@@ -42,15 +42,11 @@
       className="flex flex-col justify-center align-items-center m-2 md:m-4 w-80 rounded-xl border-1 border-border shadow-2xl bg-card-background hover:bg-button-hover"
     >
       {/** TODO: replace with actual preview image, with a standard fallback image in /static **/}
-<<<<<<< HEAD
-      <img src={thumbnailSrc} alt="Whiteboard Thumbnail" />
-=======
       <img
         className='rounded-t-xl' 
-        src="/images/Screenshot 2025-08-17 at 1.16.54 PM.png" 
+        src={thumbnailSrc} 
         alt="Whiteboard Thumbnail" 
       />
->>>>>>> 155aa0c0
       <div className="p-5">
         <h1 className="text-lg text-h2-text font-bold">{name}</h1>
 
