// === Canvas ==================================================================
//
// Component which allows users to draw within the browser.
//
// Makes use of react-konva. For documentation, see
// https://konvajs.org/docs/react/index.html.
//
// =============================================================================

import { useState, useRef } from 'react';
import { Stage, Layer, Rect, Ellipse, Line, Text } from 'react-konva';
import Konva from 'konva';

// -- local imports
import type { ToolChoice } from '@/components/Tool';
import type { ShapeModel } from '@/types/ShapeModel';

export interface CanvasProps {
  width: number;
  height: number;
  shapes: ShapeModel[];
  onAddShapes: (shapes: ShapeModel[]) => void;
  currentTool: ToolChoice;
  disabled: boolean;
}

// For starters, just assume all rectangles have uniform width, height, and
// color.
interface EventCoords {
  x: number;
  y: number;
}

interface OperationDispatcherProps {
  addShapes: (shapes: ShapeModel[]) => void;
}

// === interface OperationDispatcher ===========================================
//
// A collection of functions that handle tool operations.
//
// Each tool operation must handle three Konva events:
//  - pointer down: The starting point of the operation should be determined
//  here (i.e. the initial point from which to draw a rectangle)
//  - pointer move: Triggered whenever the pointer moves while the mouse is
//  down. Should modify the state of preview and prepare the operation for its
//  final state.
//  - pointer up: Finishes the operation. Likely creates a shape, to be added to
//  the collection of shapes within the canvas.
//
//  The dispatcher should also provide a getPreview method, which indicates the
//  current state of the operation and the final shape that the user would draw
//  if they finish the operation at any given point (i.e. an outline of a
//  rectangle).
//
// =============================================================================
interface OperationDispatcher {
  handlePointerDown: (ev: Konva.KonvaEventObject<MouseEvent>) => void;
  handlePointerMove: (ev: Konva.KonvaEventObject<MouseEvent>) => void;
  handlePointerUp: (ev: Konva.KonvaEventObject<MouseEvent>) => void;
  getPreview: () => React.JSX.Element | null;
  renderShape: (key: string | number, model: ShapeModel) => React.JSX.Element | null;
  getTooltipText: () => string;
}

// === useMockDispatcher =======================================================
//
// Use as a dummy for unimplemented functionalities.
//
// =============================================================================
const useMockDispatcher = (_props: OperationDispatcherProps): OperationDispatcher => {
  return ({
    handlePointerDown: (_ev: Konva.KonvaEventObject<MouseEvent>) => {
      console.log('TODO: implement');
    },
    handlePointerMove: (_ev: Konva.KonvaEventObject<MouseEvent>) => {
      console.log('TODO: implement');
    },
    handlePointerUp: (_ev: Konva.KonvaEventObject<MouseEvent>) => {
      console.log('TODO: implement');
    },
    getPreview: () => null,
    renderShape: (_key: string | number, _model: ShapeModel) => null,
    getTooltipText: () => "TODO: implement"
  });
};

<<<<<<< HEAD
const useRectangleDispatcher = ({ addShapes }: OperationDispatcherProps): OperationDispatcher => {
=======
// === makeInaccessibleDispatcher ==============================================
//
// Used for keeping users from accessing inaccessible canvases.
//
// =============================================================================
const makeInaccessibleDispatcher = (_props: OperationDispatcherProps): OperationDispatcher => {
  return ({
    handlePointerDown: (_ev: Konva.KonvaEventObject<MouseEvent>) => {
      console.log("You don't have access to this canvas");
    },
    handlePointerMove: (_ev: Konva.KonvaEventObject<MouseEvent>) => {
      console.log("You don't have access to this canvas");
    },
    handlePointerUp: (_ev: Konva.KonvaEventObject<MouseEvent>) => {
      console.log("You don't have access to this canvas");
    },
    getPreview: () => null,
    renderShape: (_key: string | number, _model: ShapeModel) => null,
    getTooltipText: () => "You don't have access to this canvas"
  });
};

const makeRectangleDispatcher = ({ addShapes }: OperationDispatcherProps): OperationDispatcher => {
>>>>>>> 77c4c214
  const [mouseDownCoords, setMouseDownCoords] = useState<EventCoords | null>(null);
  const [mouseCoords, setMouseCoords] = useState<EventCoords | null>(null);

  const handlePointerDown = (ev: Konva.KonvaEventObject<MouseEvent>) => {
    const { offsetX, offsetY } = ev.evt;

    setMouseDownCoords({ x: offsetX, y: offsetY });
    setMouseCoords({ x: offsetX, y: offsetY });
  };

  const handlePointerMove = (ev: Konva.KonvaEventObject<MouseEvent>) => {
    const { offsetX, offsetY } = ev.evt;

    setMouseCoords({ x: offsetX, y: offsetY });
  };

  const handlePointerUp = (ev: Konva.KonvaEventObject<MouseEvent>) => {
    if (mouseDownCoords !== null) {
      const { offsetX: xA, offsetY: yA } = ev.evt;
      const { x: xB, y: yB } = mouseDownCoords;
      const xMin = Math.min(xA, xB);
      const yMin = Math.min(yA, yB);
      const width = Math.abs(xA - xB);
      const height = Math.abs(yA - yB);

      addShapes([{ type: 'rect', x: xMin, y: yMin, width, height }]);
      setMouseDownCoords(null);
    }
  };

  const getPreview = (): React.JSX.Element | null => {
    if (mouseDownCoords && mouseCoords) {
      const { x: xA, y: yA } = mouseDownCoords;
      const { x: xB, y: yB } = mouseCoords;

      return (
        <Rect
          x={Math.min(xA, xB)}
          y={Math.min(yA, yB)}
          width={Math.abs(xA - xB)}
          height={Math.abs(yA - yB)}
          fill="#ffaaaa"
        />
      );
    } else {
      return null;
    }
  };

  const renderShape = (key: string | number, model: ShapeModel): React.JSX.Element | null => {
    if (model.type !== 'rect') {
      return null;
    } else {
      const { x, y, width, height } = model;

      return (
        <Rect
          key={key}
          x={x}
          y={y}
          width={width}
          height={height}
          fill="red"
          shadowBlur={10}
        />
      );
    }
  };

  const getTooltipText = () => {
    if (mouseDownCoords) {
      return 'Drag to desired shape, then release';
    } else {
      return 'Click to draw a rectangle';
    }
  };

  return ({
    handlePointerDown,
    handlePointerMove,
    handlePointerUp,
    getPreview,
    renderShape,
    getTooltipText
  });
};// end useRectangleDispatcher

const useEllipseDispatcher = ({ addShapes }: OperationDispatcherProps): OperationDispatcher => {
  const [mouseDownCoords, setMouseDownCoords] = useState<EventCoords | null>(null);
  const [mouseCoords, setMouseCoords] = useState<EventCoords | null>(null);

  const handlePointerDown = (ev: Konva.KonvaEventObject<MouseEvent>) => {
    const { offsetX, offsetY } = ev.evt;

    setMouseDownCoords({ x: offsetX, y: offsetY });
    setMouseCoords({ x: offsetX, y: offsetY });
  };

  const handlePointerMove = (ev: Konva.KonvaEventObject<MouseEvent>) => {
    const { offsetX, offsetY } = ev.evt;

    setMouseCoords({ x: offsetX, y: offsetY });
  };

  const handlePointerUp = (ev: Konva.KonvaEventObject<MouseEvent>) => {
    if (mouseDownCoords !== null) {
      const { offsetX: xRelease, offsetY: yRelease } = ev.evt;
      const { x: xOrigin, y: yOrigin } = mouseDownCoords;

      addShapes([{
        type: 'ellipse',
        x: xOrigin,
        y: yOrigin,
        radiusX: Math.abs(xRelease - xOrigin),
        radiusY: Math.abs(yRelease - yOrigin)
      }]);
      setMouseDownCoords(null);
    }
  };

  const getPreview = (): React.JSX.Element | null => {
    if (mouseDownCoords && mouseCoords) {
      const { x: xOrigin, y: yOrigin } = mouseDownCoords;
      const { x: xCurr, y: yCurr } = mouseCoords;

      return (
        <Ellipse
          x={xOrigin}
          y={yOrigin}
          radiusX={Math.abs(xCurr - xOrigin)}
          radiusY={Math.abs(yCurr - yOrigin)}
          fill="#ffaaaa"
        />
      );
    } else {
      return null;
    }
  };

  const renderShape = (key: string | number, model: ShapeModel): React.JSX.Element | null => {
    if (model.type !== 'ellipse') {
      return null;
    } else {
      const { x, y, radiusX, radiusY } = model;

      return (
        <Ellipse
          key={key}
          x={x}
          y={y}
          radiusX={radiusX}
          radiusY={radiusY}
          fill="red"
        />
      );
    }
  };

  const getTooltipText = () => {
    if (mouseDownCoords) {
      return 'Drag to desired shape, then release';
    } else {
      return 'Click to draw an ellipse';
    }
  };

  return ({
    handlePointerDown,
    handlePointerMove,
    handlePointerUp,
    getPreview,
    renderShape,
    getTooltipText
  });
};// end useEllipseDispatcher

const useVectorDispatcher = ({ addShapes }: OperationDispatcherProps): OperationDispatcher => {
  const [mouseDownCoords, setMouseDownCoords] = useState<EventCoords | null>(null);
  const [mouseCoords, setMouseCoords] = useState<EventCoords | null>(null);

  const handlePointerDown = (ev: Konva.KonvaEventObject<MouseEvent>) => {
    const { offsetX, offsetY } = ev.evt;

    setMouseDownCoords({ x: offsetX, y: offsetY });
    setMouseCoords({ x: offsetX, y: offsetY });
  };

  const handlePointerMove = (ev: Konva.KonvaEventObject<MouseEvent>) => {
    const { offsetX, offsetY } = ev.evt;

    setMouseCoords({ x: offsetX, y: offsetY });
  };

  const handlePointerUp = (ev: Konva.KonvaEventObject<MouseEvent>) => {
    if (mouseDownCoords !== null) {
      const { offsetX: xA, offsetY: yA } = ev.evt;
      const { x: xB, y: yB } = mouseDownCoords;

      addShapes([{
        type: 'vector',
        points: [xA, yA, xB, yB]
      }]);
      setMouseDownCoords(null);
    }
  };

  const getPreview = (): React.JSX.Element | null => {
    if (mouseDownCoords && mouseCoords) {
      const { x: xA, y: yA } = mouseDownCoords;
      const { x: xB, y: yB } = mouseCoords;

      return (
        <Line
          points={[xA, yA, xB, yB]}
          stroke="#888888"
        />
      );
    } else {
      return null;
    }
  };

  const renderShape = (key: string | number, model: ShapeModel): React.JSX.Element | null => {
    if (model.type !== 'vector') {
      return null;
    } else {
      const { points } = model;

      return (
        <Line
          key={key}
          points={points}
          stroke="#000000"
        />
      );
    }
  };

  const getTooltipText = () => {
    if (mouseDownCoords) {
      return 'Drag to desired length, then release';
    } else {
      return 'Click to draw a vector';
    }
  };

  return ({
    handlePointerDown,
    handlePointerMove,
    handlePointerUp,
    getPreview,
    renderShape,
    getTooltipText
  });
};// end useVectorDispatcher

const Canvas = (props: CanvasProps) => {
<<<<<<< HEAD
  const { width, height, shapes, onAddShapes, currentTool } = props;
  const stageRef = useRef<Konva.Stage | null>(null);
=======
  const { width, height, shapes, onAddShapes, currentTool, disabled } = props;
  const stageRef = useRef<any>(null);
>>>>>>> 77c4c214

  // In the future, we may wrap onAddShapes with some other logic.
  // For now, it's just an alias.
  const addShapes = onAddShapes;
  
  const defaultDispatcher = useMockDispatcher({ addShapes });
  const dispatcherMap = {
    'hand': defaultDispatcher,
    'rect': useRectangleDispatcher({ addShapes }),
    'ellipse': useEllipseDispatcher({ addShapes }),
    'vector': useVectorDispatcher({ addShapes })
  };

  let dispatcher: OperationDispatcher;

  if (disabled) {
    dispatcher = makeInaccessibleDispatcher({ addShapes });
  } else {
    dispatcher = dispatcherMap[currentTool] || defaultDispatcher;
  }

  const {
    handlePointerDown,
    handlePointerMove,
    handlePointerUp,
    getPreview,
    getTooltipText
  } = dispatcher;

  return (
    <Stage
      ref={stageRef}
      width={width}
      height={height}
      onPointerdown={handlePointerDown}
      onPointermove={handlePointerMove}
      onPointerup={handlePointerUp}
    >
      <Layer>
        <Text
          text={getTooltipText()}
          fontSize={15}
        />
        {/** Preview Shape **/}
        {getPreview()}

        {/** Shapes **/}
        {
          shapes.filter((sh) => sh).map((shape: ShapeModel, idx: number) => {
            const renderDispatcher = dispatcherMap[shape.type] || defaultDispatcher;
            const { renderShape } = renderDispatcher;

            return renderShape(idx, shape);
          })
        }
      </Layer>
    </Stage>
  );
};

export default Canvas;<|MERGE_RESOLUTION|>--- conflicted
+++ resolved
@@ -85,15 +85,12 @@
   });
 };
 
-<<<<<<< HEAD
-const useRectangleDispatcher = ({ addShapes }: OperationDispatcherProps): OperationDispatcher => {
-=======
-// === makeInaccessibleDispatcher ==============================================
+// === useInaccessibleDispatcher ===============================================
 //
 // Used for keeping users from accessing inaccessible canvases.
 //
 // =============================================================================
-const makeInaccessibleDispatcher = (_props: OperationDispatcherProps): OperationDispatcher => {
+const useInaccessibleDispatcher = (_props: OperationDispatcherProps): OperationDispatcher => {
   return ({
     handlePointerDown: (_ev: Konva.KonvaEventObject<MouseEvent>) => {
       console.log("You don't have access to this canvas");
@@ -110,8 +107,7 @@
   });
 };
 
-const makeRectangleDispatcher = ({ addShapes }: OperationDispatcherProps): OperationDispatcher => {
->>>>>>> 77c4c214
+const useRectangleDispatcher = ({ addShapes }: OperationDispatcherProps): OperationDispatcher => {
   const [mouseDownCoords, setMouseDownCoords] = useState<EventCoords | null>(null);
   const [mouseCoords, setMouseCoords] = useState<EventCoords | null>(null);
 
@@ -369,13 +365,8 @@
 };// end useVectorDispatcher
 
 const Canvas = (props: CanvasProps) => {
-<<<<<<< HEAD
-  const { width, height, shapes, onAddShapes, currentTool } = props;
+  const { width, height, shapes, onAddShapes, currentTool, disabled } = props;
   const stageRef = useRef<Konva.Stage | null>(null);
-=======
-  const { width, height, shapes, onAddShapes, currentTool, disabled } = props;
-  const stageRef = useRef<any>(null);
->>>>>>> 77c4c214
 
   // In the future, we may wrap onAddShapes with some other logic.
   // For now, it's just an alias.
@@ -392,7 +383,7 @@
   let dispatcher: OperationDispatcher;
 
   if (disabled) {
-    dispatcher = makeInaccessibleDispatcher({ addShapes });
+    dispatcher = useInaccessibleDispatcher({ addShapes });
   } else {
     dispatcher = dispatcherMap[currentTool] || defaultDispatcher;
   }
