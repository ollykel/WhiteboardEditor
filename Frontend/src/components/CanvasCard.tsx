import Canvas from "./Canvas";

import type { CanvasProps } from '@/components/Canvas';

interface CanvasCardProps extends CanvasProps {
  title: string;
}

<<<<<<< HEAD
function CanvasCard({ title, width, height, currentTool, accessible }: CanvasCardProps) {
=======
function CanvasCard(props: CanvasCardProps) {
  const { title } = props;

>>>>>>> 3c4c835d
  return (
    <div className="flex flex-col p-6">
      {/* Active Users */}
      <div className="text-center">Active Users: </div>
      {/* Title */}
      <div className="text-center p-4">{title}</div>
      {/* Konva Canvas */}
      <div className="border border-black">
<<<<<<< HEAD
        <Canvas
          width={width}
          height={height}
          currentTool={currentTool}
          accessible={accessible}
        />
=======
        <Canvas {...props} />
>>>>>>> 3c4c835d
      </div>
      {/* Currently Drawing */}
      <div className="currently-drawing">Joe is drawing...</div>
    </div>
  );
}

export default CanvasCard;<|MERGE_RESOLUTION|>--- conflicted
+++ resolved
@@ -6,13 +6,9 @@
   title: string;
 }
 
-<<<<<<< HEAD
-function CanvasCard({ title, width, height, currentTool, accessible }: CanvasCardProps) {
-=======
 function CanvasCard(props: CanvasCardProps) {
   const { title } = props;
 
->>>>>>> 3c4c835d
   return (
     <div className="flex flex-col p-6">
       {/* Active Users */}
@@ -21,16 +17,7 @@
       <div className="text-center p-4">{title}</div>
       {/* Konva Canvas */}
       <div className="border border-black">
-<<<<<<< HEAD
-        <Canvas
-          width={width}
-          height={height}
-          currentTool={currentTool}
-          accessible={accessible}
-        />
-=======
         <Canvas {...props} />
->>>>>>> 3c4c835d
       </div>
       {/* Currently Drawing */}
       <div className="currently-drawing">Joe is drawing...</div>
