--- conflicted
+++ resolved
@@ -19,7 +19,6 @@
 
 // -- components
 import HeaderAuthed from "@/components/HeaderAuthed";
-import SharedWhiteboards from "@/components/SharedWhiteboards";
 import { useUser } from "@/hooks/useUser";
 import type { User } from "@/types/UserAuth";
 import CreateWhiteboardModal, {
@@ -29,11 +28,6 @@
 
 const Dashboard = (): React.JSX.Element => {
   const navigate = useNavigate();
-<<<<<<< HEAD
-  // const queryClient = useQueryClient();
-
-=======
->>>>>>> 24a3238a
   const title: string = "<Whiteboard App>";
   const user: User | null = useUser().user;
 
