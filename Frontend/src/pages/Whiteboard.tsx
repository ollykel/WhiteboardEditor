import {
  useState,
  useRef,
  useEffect,
  useReducer,
  useContext
} from 'react';

import {
  useParams
} from 'react-router-dom';

import {
  useSelector
} from 'react-redux';

import {
  useQuery,
  useQueryClient
} from '@tanstack/react-query';

import { X } from 'lucide-react';

// -- local types
import type {
  Whiteboard as APIWhiteboard
} from '@/types/APIProtocol';

// -- program state
import {
  store,
  type RootState
} from '@/store';

import {
  addWhiteboard,
  setCanvasObjects,
  addCanvas,
<<<<<<< HEAD
  deleteCanvas
=======
  addActiveUser,
>>>>>>> 23f0717a
} from '@/controllers';

import {
  selectActiveUsers
} from '@/store/activeUsers/activeUsersSelectors';

import {
  selectWhiteboardById
} from '@/store/whiteboards/whiteboardsSelectors';

import {
  selectCanvasesWithObjectsByWhiteboardId
} from '@/store/canvases/canvasesSelectors';

import {
  selectCanvasObjectsByWhiteboard
} from '@/store/canvasObjects/canvasObjectsSelectors';

import WhiteboardContext, {
  WhiteboardProvider
} from "@/context/WhiteboardContext";

import api from '@/api/axios';

import { useModal } from '@/components/Modal';

import CanvasCard from "@/components/CanvasCard";
import Sidebar from "@/components/Sidebar";
import Toolbar from "@/components/Toolbar";
import ShapeAttributesMenu from "@/components/ShapeAttributesMenu";
import HeaderButton from '@/components/HeaderButton';
import HeaderAuthed from '@/components/HeaderAuthed';
import shapeAttributesReducer from '@/reducers/shapeAttributesReducer';
import type { ToolChoice } from '@/components/Tool';
import type {
  CanvasObjectIdType,
  CanvasObjectModel
} from '@/types/CanvasObjectModel';
import ShareWhiteboardForm, {
  type ShareWhiteboardFormData
} from '@/components/ShareWhiteboardForm';
import type {
  SocketServerMessage,
  // ClientMessageCreateShapes,
  ClientMessageUpdateShapes,
  ClientMessageCreateCanvas,
  CanvasData,
  CanvasIdType,
  WhiteboardIdType,
  WhiteboardAttribs,
} from '@/types/WebSocketProtocol';

import { useUser } from '@/hooks/useUser';

// -- Allowed Users Redux reducers
// import { 
//   setAllowedUsersByCanvas,
//   addAllowedUsersByCanvas,
//   // removeAllowedUsersByCanvas,
// } from '@/store/allowedUsers/allowedUsersByCanvasSlice';

const getWebSocketUri = (wid: WhiteboardIdType): string => {
    const wsScheme = window.location.protocol === 'https:' ? 'wss' : 'ws';
    const wsUri = `${wsScheme}://${window.location.host}/ws/${wid}`;

    return wsUri;
};

const Whiteboard = () => {
  // Inputs:
  //  - whiteboard id
  //  - list of canvases
  //  - tool choice

  // -- references
  const context = useContext(WhiteboardContext);
  const queryClient = useQueryClient();
  const { user } = useUser();

  const {
    whiteboard_id: whiteboardId
  } = useParams();

  if (! whiteboardId) {
    throw new Error('No whiteboard id provided');
  }

  if (! context) {
    throw new Error('No WhiteboardContext provided');
  }

  const {
    socketRef,
    setWhiteboardId
  } = context;

  // -- prop-derived state
  const whiteboardKey = ['whiteboard', whiteboardId];

  // -- managed state
  const {
    isLoading: isWhiteboardLoading,
    isFetching: isWhiteboardFetching,
    error: whiteboardError,
    data: whiteboardData
  } = useQuery<APIWhiteboard, string>({
    queryKey: whiteboardKey,
    queryFn: async (): Promise<APIWhiteboard> => {
      const res = await api.get(`/whiteboards/${whiteboardId}`);

      if (res.status >= 400) {
        throw new Error(res.data?.message || 'whiteboard request failed');
      } else {
        // success
        return res.data;
      }
    }
  });
  const [clientId, setClientId] = useState<number>(-1);
  const [toolChoice, setToolChoice] = useState<ToolChoice>('rect');
  const whiteboardIdRef = useRef<WhiteboardIdType>(whiteboardId);

  // alert user of any errors fetching whiteboard
  useEffect(
    () => {
      if (whiteboardError) {
        console.error('Error fetching whiteboard', whiteboardId, ':', whiteboardError);
        alert(`Error fetching whiteboard: ${whiteboardError}`);
      }
    },
    [whiteboardError]
  );

  // dirty trick to keep whiteboardIdRef in-sync with whiteboardId
  useEffect(() => {
    whiteboardIdRef.current = whiteboardId;
  }, [whiteboardId]);

  const [shapeAttributesState, dispatchShapeAttributes] = useReducer(shapeAttributesReducer, {
    x: 0,
    y: 0,
    fillColor: '#999999',
    strokeColor: '#000000',
    strokeWidth: 1
  });

  const activeUsers = useSelector(selectActiveUsers);

  const currWhiteboard: WhiteboardAttribs | null = useSelector((state: RootState) => (
    selectWhiteboardById(state, whiteboardId))
  );

  console.log('Current Whiteboard:', currWhiteboard);

  const canvases: CanvasData[] = useSelector((state: RootState) => {
    console.log('Current State:', state);
    return selectCanvasesWithObjectsByWhiteboardId(state, whiteboardId)
  });

  // TODO: remove debug
  console.log('Canvases:', canvases);

  // --- derived state
  const title = currWhiteboard?.name ?? 'Loading whiteboard ...';
  const isActive = !!socketRef.current;
  const isReady = isActive && (! (isWhiteboardLoading || isWhiteboardFetching));
  const {
    shared_users: sharedUsers
  } = whiteboardData || {};

  // --- misc functions
  const handleNewCanvas = (name: string, allowedUsers: string[]) => {
    // Send message to server.
    // Server will echo response back, and actually inserting the new canvas
    // will be handled by handleServerMessage.
    // TODO: allow setting custom canvas sizes
    if (socketRef.current) {
      const createCanvasMsg : ClientMessageCreateCanvas = ({
        type: 'create_canvas',
        width: 512,
        height: 512,
        name,
        allowedUsers,
      });

      socketRef.current.send(JSON.stringify(createCanvasMsg));
    }
  };

  // Set up web socket connection
  useEffect(() => {
    console.log('Initializing web socket connection ...');
    const dispatch = store.dispatch;
    // TODO: get whiteboard id from path params
    const wsUri = getWebSocketUri(whiteboardId);
    const ws = new WebSocket(wsUri);

    // handles all web socket messages
    const handleServerMessage = (event: MessageEvent): void => {
      console.log('Raw WebSocket message received:', event.data);

      try {
        const msg = JSON.parse(event.data) as SocketServerMessage;
        console.log('Parsed message:', msg);
        console.log('Message type:', msg.type);

        switch (msg.type) {
          case 'init_client':
            {
              const { clientId: initClientId, whiteboard } = msg;

              setWhiteboardId(whiteboard.id);
              setClientId(initClientId);
              addWhiteboard(dispatch, whiteboard);
            }
            break;
          case 'active_users': 
            {
              const { users } = msg;
              console.log('Active users message received:', users);

              addActiveUser(dispatch, users);
            } 
            break;
          case 'create_shapes':
            {
              const { canvasId, shapes } = msg;

              setCanvasObjects(dispatch, whiteboardIdRef.current, canvasId, shapes);
            }
            break;
          case 'update_shapes':
            {
              const { canvasId, shapes } = msg;

              setCanvasObjects(dispatch, whiteboardIdRef.current, canvasId, shapes);
            }
            break;
          case 'create_canvas':
            {
              const { canvasId, width, height, allowedUsers = [] } = msg;

              addCanvas(dispatch, whiteboardIdRef.current, ({
                id: canvasId,
                width,
                height,
                shapes: {},
                allowedUsers
              }));
            }
            break;
          case 'delete_canvases':
            {
              const { canvasIds } = msg;

              for (const canvasId of canvasIds) {
                deleteCanvas(dispatch, whiteboardIdRef.current, canvasId);
              }// end for (const canvasId of canvasIds)
            }
            break;
          case 'individual_error':
          case 'broadcast_error':
            {
              const { message } = msg;

              console.error('Socket error:', message);
            }
            break;
          default:
            console.log('Server Message unrecognized:', msg);
        }// end switch (msg.type)
      } catch (e) {
        console.log('Failed to parse message:', e);
      }
    };

    ws.onopen = () => {
      // Send login/auth message with user ID, if currently logged in
      if (user) {
        const loginMessage = {
          type: "login",
          userId: user.id,
          username: user.username,
        };
        console.log('Sending login message:', loginMessage);
        ws.send(JSON.stringify(loginMessage));
      }

      console.log(`Established web socket connection to ${wsUri}`);
      socketRef.current = ws;
    };
    ws.onerror = () => {
      console.log(`Failed to establish web socket connection to ${wsUri}`);
      socketRef.current = null;
    };

    ws.onmessage = handleServerMessage;

    return () => {
      ws.close();
    }
  }, [socketRef, whiteboardId, setWhiteboardId, user]);

  const makeHandleAddShapes = (canvasId: CanvasIdType) => (shapes: CanvasObjectModel[]) => {
    if (socketRef.current) {
      // TODO: modify backend to take multiple shapes (i.e. create_shapes)
      const createShapesMsg = ({
        type: 'create_shapes',
        canvasId,
        shapes
      });

      socketRef.current.send(JSON.stringify(createShapesMsg));
    }
  };

  // -- Header elements
  const {
    Modal: ShareModal,
    openModal: openShareModal,
    closeModal: closeShareModal
  } = useModal();

  const ShareWhiteboardButton = () => (
    <HeaderButton 
      onClick={() => {
        if (isReady) {
          openShareModal();
        }
      }}
      title="Share"
    /> 
  );

  return (
    <main>
      {/* Header */}
      <HeaderAuthed 
        title={title}
        toolbarElemsLeft={[
          <ShareWhiteboardButton />
        ]}
      />
      {
        /** Display if socket not connected **/
        (! isActive) && (
          <p className="text-lg font-bold text-red-600">
            Connecting ...
          </p>
        )
      }

      {/* Content */}
      <div className="mt-20">
        {/* Left-hand sidebar for toolbar and menus */}
        <Sidebar side="left">
          {/* Toolbar */}
          <Toolbar
            toolChoice={toolChoice}
            onToolChange={setToolChoice}
            onNewCanvas={handleNewCanvas}
          />

          {/** Shape Attributes Menu **/}
          <ShapeAttributesMenu
            attributes={shapeAttributesState}
            dispatch={dispatchShapeAttributes}
          />
        </Sidebar>


        {/* Canvas Container */}
        <div className="flex flex-col justify-center flex-wrap ml-50">
          {/** Misc. info **/}

          <div className="flex flex-col justify-center flex-wrap">
            {/** Own Client ID **/}
            <div>
              <span>Your Username: </span> {user?.username}
            </div>

            {/* Display Active Clients */}
            <div>
              <span>Active Users: </span>
              { Object.values(activeUsers).join(', ') }
            </div>
          </div>

          <div className="flex flex-1 flex-row justify-center flex-wrap">
            {canvases.map(({ id: canvasId, width, height, shapes, allowedUsers }: CanvasData) => {
              const hasAccess = allowedUsers.length === 0 || allowedUsers.includes(clientId);
              return (
                <CanvasCard
                  id={canvasId}
                  key={canvasId}
                  title={"TODO: store titles"}
                  width={width}
                  height={height}
                  shapes={shapes}
                  onAddShapes={makeHandleAddShapes(canvasId)}
                  shapeAttributes={shapeAttributesState}
                  currentTool={toolChoice}
                  disabled={!hasAccess}
                  allUsers={Object.values(activeUsers)} // TODO: Change to allowed users
                />
              );
            })}
          </div>
        </div>
      </div>

      {/** Modal that opens to share the whiteboard **/}
      <ShareModal width="50em" height="20em" zIndex={100}>
        <div className="flex flex-col">
          <button
            onClick={closeShareModal}
            className="flex flex-row justify-end hover:cursor-pointer"
          >
            <X />
          </button>

          <h2 className="text-md font-bold text-center">Share Whiteboard</h2>

          <ShareWhiteboardForm
            initUserPermissions={sharedUsers || []}
            onSubmit={async (data: ShareWhiteboardFormData) => {
              try {
                const {
                  userPermissions
                } = data;

                const res = await api.post(`/whiteboards/${whiteboardId}/share`, ({
                  userPermissions
                }));

                if (res.status >= 400) {
                  console.error('POST /whiteboards/:id/share failed:', res.data);
                } else {
                  console.log('Share request submitted successfully');
                  alert('Share request submitted successfully');
                  queryClient.invalidateQueries({
                    queryKey: whiteboardKey
                  });
                }
              } finally {
                closeShareModal();
              }
            }}
          />
        </div>
      </ShareModal>
    </main>
  );
};// end Whiteboard

const WrappedWhiteboard = () => {
  const socketRef = useRef<WebSocket | null>(null);
  const [whiteboardId, setWhiteboardId] = useState<WhiteboardIdType>("");

  const canvasObjectsByCanvas: Record<CanvasIdType, Record<CanvasObjectIdType, CanvasObjectModel>> = useSelector((state: RootState) => (
    selectCanvasObjectsByWhiteboard(state, whiteboardId)
  ));

  const handleUpdateShapes = (canvasId: CanvasIdType, shapes: Record<CanvasObjectIdType, CanvasObjectModel>) => {
    if (socketRef.current) {
      // find relevant objects and merge the new attributes into the existing
      // attributes
      const canvasObjects: Record<CanvasObjectIdType, CanvasObjectModel> | null = canvasObjectsByCanvas[canvasId] || null;

      if (! canvasObjects) {
        console.error('No canvas objects on canvas id', canvasId);
        return;
      }

      const changedObjects: Record<CanvasObjectIdType, CanvasObjectModel> = {};

      for (const [objIdStr, objUpdate] of Object.entries(shapes)) {
        const objId = parseInt(objIdStr);

        if (objId in canvasObjects) {
          changedObjects[objId] = ({
            ...canvasObjects[objId],
            ...objUpdate
          });
        }
      }// end for (const [objId, objUpdate] of Object.entries(shapes))

      const createShapesMsg: ClientMessageUpdateShapes = ({
        type: 'update_shapes',
        canvasId,
        shapes: changedObjects
      });

      socketRef.current.send(JSON.stringify(createShapesMsg));
    }
  };

  const [currentTool, setCurrentTool] = useState<ToolChoice>('hand');

  return (
    <WhiteboardProvider
      socketRef={socketRef}
      handleUpdateShapes={handleUpdateShapes}
      currentTool={currentTool}
      setCurrentTool={setCurrentTool}
      whiteboardId={whiteboardId}
      setWhiteboardId={setWhiteboardId}
    >
      <Whiteboard />
    </WhiteboardProvider>
  );
};// end WrappedWhiteboard

export default WrappedWhiteboard;<|MERGE_RESOLUTION|>--- conflicted
+++ resolved
@@ -36,11 +36,8 @@
   addWhiteboard,
   setCanvasObjects,
   addCanvas,
-<<<<<<< HEAD
-  deleteCanvas
-=======
+  deleteCanvas,
   addActiveUser,
->>>>>>> 23f0717a
 } from '@/controllers';
 
 import {
