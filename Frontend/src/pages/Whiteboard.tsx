import {
  useState,
  useRef,
  useEffect,
  useReducer,
  useContext,
  useCallback
} from 'react';

import {
  useParams
} from 'react-router-dom';

import {
  useSelector
} from 'react-redux';

import {
  useQuery,
  useQueryClient
} from '@tanstack/react-query';

import { X } from 'lucide-react';

// -- local types
<<<<<<< HEAD
import {
  axiosResponseIsError,
  type Whiteboard as APIWhiteboard,
  type ErrorResponse as APIErrorResponse,
=======
import type {
  Whiteboard as APIWhiteboard,
  UserPermissionEnum,
  UserPermission,
>>>>>>> ae82f975
} from '@/types/APIProtocol';

// -- program state
import {
  store,
  type RootState
} from '@/store';

import {
  addWhiteboard,
  setCanvasObjects,
  addCanvas,
  deleteCanvas,
  addActiveUser,
} from '@/controllers';

import {
  selectActiveUsers
} from '@/store/activeUsers/activeUsersSelectors';

import {
  selectWhiteboardById
} from '@/store/whiteboards/whiteboardsSelectors';

import {
  selectCanvasesWithObjectsByWhiteboardId
} from '@/store/canvases/canvasesSelectors';

import {
  selectCanvasObjectsByWhiteboard
} from '@/store/canvasObjects/canvasObjectsSelectors';

import WhiteboardContext, {
  WhiteboardProvider
} from "@/context/WhiteboardContext";

import AuthContext from '@/context/AuthContext';

import api from '@/api/axios';

import {
  type AxiosResponse as AxiosResp,
} from 'axios';

import { useModal } from '@/components/Modal';

import Page from '@/components/Page';
import CanvasCard from "@/components/CanvasCard";
import Sidebar from "@/components/Sidebar";
import Toolbar from "@/components/Toolbar";
import ShapeAttributesMenu from "@/components/ShapeAttributesMenu";
import HeaderButton from '@/components/HeaderButton';
import HeaderAuthed from '@/components/HeaderAuthed';
import shapeAttributesReducer from '@/reducers/shapeAttributesReducer';
import type { ToolChoice } from '@/components/Tool';
import { type NewCanvas } from '@/components/CreateCanvasMenu';
import type {
  CanvasObjectIdType,
  CanvasObjectModel,
} from '@/types/CanvasObjectModel';
import ShareWhiteboardForm, {
  type ShareWhiteboardFormData
} from '@/components/ShareWhiteboardForm';
import type {
  SocketServerMessage,
  // ClientMessageCreateShapes,
  ClientMessageLogin,
  ClientMessageUpdateShapes,
  ClientMessageCreateCanvas,
  CanvasData,
  CanvasIdType,
  CanvasKeyType,
  WhiteboardIdType,
  WhiteboardAttribs,
} from '@/types/WebSocketProtocol';

import { useUser } from '@/hooks/useUser';
import { setAllowedUsersByCanvas } from '@/store/allowedUsers/allowedUsersByCanvasSlice';

// -- Allowed Users Redux reducers
// import { 
//   setAllowedUsersByCanvas,
//   addAllowedUsersByCanvas,
//   // removeAllowedUsersByCanvas,
// } from '@/store/allowedUsers/allowedUsersByCanvasSlice';

const getWebSocketUri = (wid: WhiteboardIdType): string => {
    const wsScheme = window.location.protocol === 'https:' ? 'wss' : 'ws';
    const wsUri = `${wsScheme}://${window.location.host}/ws/${wid}`;

    return wsUri;
};

const Whiteboard = () => {
  // Inputs:
  //  - whiteboard id
  //  - list of canvases
  //  - tool choice

  // -- references
  const context = useContext(WhiteboardContext);
  const authContext = useContext(AuthContext);
  const queryClient = useQueryClient();
  const { user } = useUser();

  const {
    whiteboard_id: whiteboardId
  } = useParams();

  if (! whiteboardId) {
    throw new Error('No whiteboard id provided');
  }

  if (! context) {
    throw new Error('No WhiteboardContext provided to Whiteboard');
  }

  if (! authContext) {
    throw new Error('No AuthContext provided to Whiteboard');
  }

  const {
    socketRef,
    setWhiteboardId,
    sharedUsers,
    ownPermission,
  } = context;

  const {
    authToken,
  } = authContext;

  // -- prop-derived state
  const whiteboardKey = ['whiteboard', whiteboardId];

  // -- managed state
  const {
    isLoading: isWhiteboardLoading,
    isFetching: isWhiteboardFetching,
    error: whiteboardError,
  } = useQuery<APIWhiteboard, string>({
    queryKey: whiteboardKey,
    queryFn: async (): Promise<APIWhiteboard> => {
      const res : AxiosResp<APIWhiteboard> | AxiosResp<APIErrorResponse> = await api.get(
        `/whiteboards/${whiteboardId}`
      );

      if (axiosResponseIsError(res)) {
        throw new Error(res.data.message || 'whiteboard request failed');
      } else {
        // success
        return res.data;
      }
    }
  });
  const [toolChoice, setToolChoice] = useState<ToolChoice>('rect');
  const whiteboardIdRef = useRef<WhiteboardIdType>(whiteboardId);

  // alert user of any errors fetching whiteboard
  useEffect(
    () => {
      if (whiteboardError) {
        console.error('Error fetching whiteboard', whiteboardId, ':', whiteboardError);
        alert(`Error fetching whiteboard: ${whiteboardError}`);
      }
    },
    [whiteboardError]
  );

  // dirty trick to keep whiteboardIdRef in-sync with whiteboardId
  useEffect(() => {
    whiteboardIdRef.current = whiteboardId;
  }, [whiteboardId]);

  const [shapeAttributesState, dispatchShapeAttributes] = useReducer(shapeAttributesReducer, {
    x: 0,
    y: 0,
    fillColor: '#999999',
    strokeColor: '#000000',
    strokeWidth: 1
  });

  const activeUsers = useSelector(selectActiveUsers);

  const currWhiteboard: WhiteboardAttribs | null = useSelector((state: RootState) => (
    selectWhiteboardById(state, whiteboardId))
  );

  console.log('Current Whiteboard:', currWhiteboard);

  const canvases: CanvasData[] = useSelector((state: RootState) => {
    console.log('Current State:', state);
    return selectCanvasesWithObjectsByWhiteboardId(state, whiteboardId)
  });

  const canvasesSorted = [...canvases];

  canvasesSorted.sort((a, b) => new Date(a.timeCreated) < new Date(b.timeCreated) ? -1 : 1);

  // --- derived state
  const title = currWhiteboard?.name ?? 'Loading whiteboard ...';
  const isActive = !!socketRef.current;
  const isReady = isActive && (! (isWhiteboardLoading || isWhiteboardFetching));
  // const {
  //   shared_users: sharedUsers
  // } = whiteboardData || {};

  // --- misc functions
  const handleNewCanvas = (canvas: NewCanvas) => {
    // Send message to server.
    // Server will echo response back, and actually inserting the new canvas
    // will be handled by handleServerMessage.
    // TODO: allow setting custom canvas sizes
    if (socketRef.current) {
      const createCanvasMsg : ClientMessageCreateCanvas = ({
        type: 'create_canvas',
        width: 512,
        height: 512,
        name: canvas.canvasName,
        allowedUsers: canvas.allowedUsers,
      });

      socketRef.current.send(JSON.stringify(createCanvasMsg));
    }
  };

  // Set up web socket connection
  useEffect(() => {
    console.log('Initializing web socket connection ...');
    const dispatch = store.dispatch;
    // TODO: get whiteboard id from path params
    const wsUri = getWebSocketUri(whiteboardId);
    const ws = new WebSocket(wsUri);

    // handles all web socket messages
    const handleServerMessage = (event: MessageEvent): void => {
      console.log('Raw WebSocket message received:', event.data);

      try {
        const msg = JSON.parse(event.data) as SocketServerMessage;
        console.log('Parsed message:', msg);

        switch (msg.type) {
          case 'init_client':
            {
              const { whiteboard } = msg;

              setWhiteboardId(whiteboard.id);
              addWhiteboard(dispatch, whiteboard);
            }
            break;
          case 'active_users': 
            {
              const { users } = msg;

              addActiveUser(dispatch, users);
            } 
            break;
          case 'create_shapes':
            {
              const { canvasId, shapes } = msg;

              setCanvasObjects(dispatch, whiteboardIdRef.current, canvasId, shapes);
            }
            break;
          case 'update_shapes':
            {
              const { canvasId, shapes } = msg;

              setCanvasObjects(dispatch, whiteboardIdRef.current, canvasId, shapes);
            }
            break;
          case 'create_canvas':
            {
              const { canvas } = msg;

              addCanvas(dispatch, whiteboardIdRef.current, canvas);
            }
            break;
          case 'delete_canvases':
            {
              const { canvasIds } = msg;

              for (const canvasId of canvasIds) {
                deleteCanvas(dispatch, whiteboardIdRef.current, canvasId);
              }// end for (const canvasId of canvasIds)
            }
            break;
          case 'update_canvas_allowed_users': 
          {
            const { canvasId, allowedUsers } = msg;
            const canvasKey: CanvasKeyType = [whiteboardIdRef.current, canvasId];
            const canvasKeyString = canvasKey.toString();

            dispatch(setAllowedUsersByCanvas({ [canvasKeyString]: allowedUsers }));
          }
          break;
          case 'individual_error':
          case 'broadcast_error':
            {
              const { error } = msg;

              switch (error.type) {
                case 'invalid_message':
                  console.error('Socket error: invalid message:', error.clientMessageRaw);
                  break;
                case 'unauthorized':
                  console.error('Socket error: not authorized to view this whiteboard');
                  break;
                case 'not_authenticated':
                  console.error('Socket error: client not authenticated');
                  break;
                case 'already_authorized':
                  console.error('Socket error: client cannot authenticate again');
                  break;
                case 'invalid_auth':
                  console.error('Socket error: auth token invalid');
                  break;
                case 'auth_token_expired':
                  console.error('Socket error: auth token expired');
                  break;
                case 'user_not_found':
                  console.error(`Socket error: user ${error.userId} not found`);
                  break;
                case 'whiteboard_not_found':
                  console.error(`Socket error: whiteboard ${error.whiteboardId} not found`);
                  break;
                case 'canvas_not_found':
                  console.error(`Socket error: canvas ${error.canvasId} not found`);
                  break;
                case 'action_forbidden':
                  console.error(`Socket error: action ${error.action} not permitted`);
                  break;
                case 'other':
                  console.error('Socket error:', error.message);
                  break;
                default:
                  throw new Error(`Unrecognized error: ${JSON.stringify(error, null, 2)}`);
              }// -- end switch (error.type)
            }
            break;
          default:
            console.log('Server Message unrecognized:', msg);
            throw new Error(`Server Message unrecognized: ${JSON.stringify(msg, null, 2)}`);
        }// end switch (msg.type)
      } catch (e) {
        console.log('Failed to parse message:', e);
      }
    };

    ws.onopen = () => {
      // Send login/auth message with user ID, if currently logged in
      if (! user) {
        console.error('Cannot log into web socket server without authenticated user');
      } else if (! authToken) {
        console.error('Cannot log into web socket server without authentication token');
      } else {
        const loginMessage : ClientMessageLogin = {
          type: "login",
          jwt: authToken,
        };
        console.log('Sending login message:', loginMessage);
        ws.send(JSON.stringify(loginMessage));
      }

      console.log(`Established web socket connection to ${wsUri}`);
      socketRef.current = ws;
    };
    ws.onerror = () => {
      console.log(`Failed to establish web socket connection to ${wsUri}`);
      socketRef.current = null;
    };

    ws.onmessage = handleServerMessage;

    return () => {
      ws.close();
    }
  }, [socketRef, whiteboardId, setWhiteboardId, user, authToken]);

  const makeHandleAddShapes = (canvasId: CanvasIdType) => (shapes: CanvasObjectModel[]) => {
    if (socketRef.current) {
      // TODO: modify backend to take multiple shapes (i.e. create_shapes)
      const createShapesMsg = ({
        type: 'create_shapes',
        canvasId,
        shapes
      });

      socketRef.current.send(JSON.stringify(createShapesMsg));

      // Switch to hand tool after shape creation
      setToolChoice("hand");
    }
  };

  // -- Header elements
  const {
    Modal: ShareModal,
    openModal: openShareModal,
    closeModal: closeShareModal
  } = useModal();

  const ShareWhiteboardButton = () => (
    <HeaderButton 
      onClick={() => {
        if (isReady) {
          openShareModal();
        }
      }}
      title="Share"
      disabled={ownPermission !== 'own'}
    /> 
  );

  const pageTitle = `${title} | Whiteboard Editor`;

  return (
    <Page
      title={pageTitle}
    >
      <main>
        {/* Header */}
        <HeaderAuthed 
          title={title}
          toolbarElemsLeft={[
            <ShareWhiteboardButton />
          ]}
        />
        {
          /** Display if socket not connected **/
          (! isActive) && (
            <p className="text-lg font-bold text-red-600">
              Connecting ...
            </p>
          )
        }

        {/* Content */}
        <div className="mt-20">
          {/**
            Left-hand sidebar for toolbar and menus
            Not displayed in view-only mode.
          **/
          }
          {(ownPermission && (ownPermission !== 'view')) && (
            <Sidebar side="left">
              {/* Toolbar */}
              <Toolbar
                toolChoice={toolChoice}
                onToolChange={setToolChoice}
                onNewCanvas={handleNewCanvas}
              />

              {/** Shape Attributes Menu **/}
              <ShapeAttributesMenu
                attributes={shapeAttributesState}
                dispatch={dispatchShapeAttributes}
              />
            </Sidebar>
          )}


          {/* Canvas Container */}
          <div className="flex flex-col justify-center flex-wrap ml-50">
            {/** Misc. info **/}

            <div className="flex flex-col justify-center flex-wrap">
              {/** Indicate if the user is in view-only mode **/}
              {(ownPermission && (ownPermission === 'view')) && (
                <div>
                  <span>
                    <strong
                      className="text-xl font-bold"
                    >
                      You are in view-only mode
                    </strong>
                  </span>
                </div>
              )}

              {/** Own Client ID **/}
              <div>
                <span>Your Username: </span> {user?.username}
              </div>

              {/* Display Active Clients */}
              <div>
                <span>Active Users: </span>
                { Object.values(activeUsers).join(', ') }
              </div>
            </div>

            {/* Display Canvases */}
            <div className="flex flex-1 flex-row justify-center flex-wrap">
              {canvasesSorted.map(({ id: canvasId, width, height, name, shapes, allowedUsers }: CanvasData) => {
                const hasAccess = user
                  ? allowedUsers.length === 0 || allowedUsers.includes(user.id)
                  : false;
                return (
                  <CanvasCard
                    id={canvasId}
                    key={canvasId}
                    title={name}
                    width={width}
                    height={height}
                    shapes={shapes}
                    onAddShapes={makeHandleAddShapes(canvasId)}
                    shapeAttributes={shapeAttributesState}
                    currentTool={toolChoice}
                    disabled={!hasAccess}
                    whiteboardId={whiteboardId}
                  />
                );
              })}
            </div>
          </div>
        </div>

        {/** Modal that opens to share the whiteboard **/}
        <ShareModal zIndex={100}>
          <div className="flex flex-col">
            <button
              onClick={closeShareModal}
              className="flex flex-row justify-end hover:cursor-pointer"
            >
              <X />
            </button>

            <h2 className="text-md font-bold text-center">Share Whiteboard</h2>

            <ShareWhiteboardForm
              initUserPermissions={sharedUsers || []}
              onSubmit={async (data: ShareWhiteboardFormData) => {
                try {
                  const {
                    userPermissions
                  } = data;

                  const userPermissionsFinal = userPermissions.map(perm => {
                    if (perm.type === 'user') {
                      if ((typeof perm.user) === 'object') {
                        // extract object id
                        return ({
                          ...perm,
                          user: perm.user.id
                        });
                      } else {
                        // already object id
                        return perm;
                      }
                    } else {
                      return perm;
                    }
                  });

                  // No need for AxiosResp<..> type check, as response body
                  // isn't used.
                  const res = await api.post(`/whiteboards/${whiteboardId}/shared_users`, ({
                    userPermissions: userPermissionsFinal
                  }));

                  if (res.status >= 400) {
                    console.error('POST /whiteboards/:id/shared_users failed:', res.data);
                    alert(`Share request failed: ${JSON.stringify(res.data)}`);
                  } else {
                    console.log('Share request submitted successfully');
                    alert('Share request submitted successfully');
                    queryClient.invalidateQueries({
                      queryKey: whiteboardKey
                    });
                  }
                } finally {
                  closeShareModal();
                }
              }}
            />
          </div>
        </ShareModal>
      </main>
    </Page>
  );
};// end Whiteboard

const WrappedWhiteboard = () => {
  const authContext = useContext(AuthContext);
  const socketRef = useRef<WebSocket | null>(null);
  const [whiteboardId, setWhiteboardId] = useState<WhiteboardIdType>("");
  const [newCanvasAllowedUsers, setNewCanvasAllowedUsers] = useState<string[]>([]);

  const { data: whiteboardData, isLoading: isWhiteboardDataLoading } = useQuery<APIWhiteboard, string>({
    queryKey: ['whiteboard', whiteboardId],
    enabled: !!whiteboardId, // Only run query when whiteboardId exists
    queryFn: async () => {
      if (! whiteboardId) {
        throw new Error('No whiteboard ID provided');
      }

      console.log('Fetching whiteboard data for ID:', whiteboardId);

      const res : AxiosResp<APIWhiteboard> | AxiosResp<APIErrorResponse> = await api.get(
        `/whiteboards/${whiteboardId}`
      );

      if (axiosResponseIsError(res)) {
        throw new Error(res.data.message || 'Failed');
      } else {
        console.log('API Response:', res.data);
        return res.data;
      }
    },
  });

  if (! authContext) {
    throw new Error('AuthContext not provided to Whiteboard');
  }

  const {
    user,
  } = authContext;

  console.log("Current whiteboard data:", whiteboardData);
  console.log("Loading status:", isWhiteboardDataLoading);

  // update the state of sharedUsers whenever whiteboardData changes
  const [sharedUsers, setSharedUsers] = useState<APIWhiteboard['shared_users']>([]);
  console.log("Current shared users:", sharedUsers);

  // -- view/edit/own - determines which actions to enable or disable
  const [ownPermission, setOwnPermission] = useState<UserPermissionEnum | null>(null);

  useEffect(() => {
    if (whiteboardData && user) {
      const newOwnPermission = whiteboardData.shared_users
        .find(
          (perm: UserPermission) => perm.type === 'user' && perm.user.id === user.id
        ) || null;

      setSharedUsers(whiteboardData.shared_users);
      setOwnPermission(newOwnPermission.permission);
    }
  }, [whiteboardData, user])

  const canvasObjectsByCanvas: Record<CanvasIdType, Record<CanvasObjectIdType, CanvasObjectModel>> = useSelector((state: RootState) => (
    selectCanvasObjectsByWhiteboard(state, whiteboardId)
  ));

  console.log("canvasObjects: ", canvasObjectsByCanvas);

  const handleUpdateShapes = useCallback((canvasId: CanvasIdType, shapes: Record<CanvasObjectIdType, CanvasObjectModel>) => {
    if (socketRef.current) {
      // find relevant objects and merge the new attributes into the existing
      // attributes
      const canvasObjects: Record<CanvasObjectIdType, CanvasObjectModel> | null = canvasObjectsByCanvas[canvasId] || null;

      if (! canvasObjects) {
        console.error('No canvas objects on canvas id', canvasId);
        return;
      }

      const changedObjects: Record<CanvasObjectIdType, CanvasObjectModel> = {};

      for (const [objId, objUpdate] of Object.entries(shapes)) {
        if (objId in canvasObjects) {
          changedObjects[objId] = ({
            ...canvasObjects[objId],
            ...objUpdate
          });
        }
      }// end for (const [objId, objUpdate] of Object.entries(shapes))

      const updateShapesMsg: ClientMessageUpdateShapes = ({
        type: 'update_shapes',
        canvasId,
        shapes: changedObjects
      });

      socketRef.current.send(JSON.stringify(updateShapesMsg));
    }
  }, [canvasObjectsByCanvas]);

  const [currentTool, setCurrentTool] = useState<ToolChoice>('hand');

  return (
    <WhiteboardProvider
      socketRef={socketRef}
      handleUpdateShapes={handleUpdateShapes}
      currentTool={currentTool}
      setCurrentTool={setCurrentTool}
      whiteboardId={whiteboardId}
      setWhiteboardId={setWhiteboardId}
      sharedUsers={sharedUsers}
      setSharedUsers={setSharedUsers}
      newCanvasAllowedUsers={newCanvasAllowedUsers}
      setNewCanvasAllowedUsers={setNewCanvasAllowedUsers}
      ownPermission={ownPermission}
      setOwnPermission={setOwnPermission}
    >
      <Whiteboard />
    </WhiteboardProvider>
  );
};// end WrappedWhiteboard

export default WrappedWhiteboard;<|MERGE_RESOLUTION|>--- conflicted
+++ resolved
@@ -23,17 +23,12 @@
 import { X } from 'lucide-react';
 
 // -- local types
-<<<<<<< HEAD
 import {
   axiosResponseIsError,
   type Whiteboard as APIWhiteboard,
+  type UserPermissionEnum,
+  type UserPermission,
   type ErrorResponse as APIErrorResponse,
-=======
-import type {
-  Whiteboard as APIWhiteboard,
-  UserPermissionEnum,
-  UserPermission,
->>>>>>> ae82f975
 } from '@/types/APIProtocol';
 
 // -- program state
@@ -673,7 +668,13 @@
         ) || null;
 
       setSharedUsers(whiteboardData.shared_users);
-      setOwnPermission(newOwnPermission.permission);
+      
+      if (newOwnPermission) {
+        setOwnPermission(newOwnPermission.permission);
+      }
+      else {
+        setOwnPermission(null);
+      }
     }
   }, [whiteboardData, user])
 
