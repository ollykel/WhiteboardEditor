--- conflicted
+++ resolved
@@ -113,11 +113,9 @@
 
   // -- references
   const context = useContext(WhiteboardContext);
-<<<<<<< HEAD
   const queryClient = useQueryClient();
-=======
   const { user } = useUser();
->>>>>>> 8d54e3aa
+
   const {
     whiteboard_id: whiteboardId
   } = useParams();
