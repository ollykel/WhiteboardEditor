--- conflicted
+++ resolved
@@ -28,10 +28,6 @@
   const [activeClients, setActiveClients] = useState<Set<number>>(new Set());
   const [clientId, setClientId] = useState<number>(-1);
   const [toolChoice, setToolChoice] = useState<ToolChoice>('rect');
-<<<<<<< HEAD
-  const [canvases, setCanvases] = useState<{ id: number, title: string, accessible: boolean }[]>([{ id: 1, title: "Canvas A", accessible: true }]);
-=======
->>>>>>> 3c4c835d
 
   // --- derived state
   const isActive = socketRef.current !== null;
@@ -152,17 +148,6 @@
     }
   };
 
-<<<<<<< HEAD
-    setCanvases(prev => [
-      ...prev,
-      {
-        id: idNum,
-        title: `Canvas ${titleChar}`,
-        accessible: false,
-      }
-    ]);
-  }
-=======
   const makeHandleAddShapes = (canvasId: CanvasIdType) => (shapes: ShapeModel[]) => {
     if (socketRef.current) {
       // TODO: modify backend to take multiple shapes (i.e. create_shapes)
@@ -175,7 +160,6 @@
       socketRef.current.send(JSON.stringify(createShapesMsg));
     }
   };
->>>>>>> 3c4c835d
 
   return (
     <main>
@@ -203,19 +187,6 @@
         />
 
         {/* Canvas Container */}
-<<<<<<< HEAD
-        <div className="flex flex-1 flex-row justify-center flex-wrap ml-40">
-          {canvases.map((canvas) => (
-            <CanvasCard
-              key={canvas.id}
-              title={canvas.title}
-              width={512}
-              height={512}
-              currentTool={toolChoice}
-              accessible={canvas.accessible}
-            />
-          ))}
-=======
         <div className="flex flex-col justify-center flex-wrap ml-40">
           {/** Misc. info **/}
 
@@ -245,7 +216,6 @@
               />
             ))}
           </div>
->>>>>>> 3c4c835d
         </div>
       </div>
     </main>
